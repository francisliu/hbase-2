/**
 * Copyright 2010 The Apache Software Foundation
 *
 * Licensed to the Apache Software Foundation (ASF) under one
 * or more contributor license agreements.  See the NOTICE file
 * distributed with this work for additional information
 * regarding copyright ownership.  The ASF licenses this file
 * to you under the Apache License, Version 2.0 (the
 * "License"); you may not use this file except in compliance
 * with the License.  You may obtain a copy of the License at
 *
 *     http://www.apache.org/licenses/LICENSE-2.0
 *
 * Unless required by applicable law or agreed to in writing, software
 * distributed under the License is distributed on an "AS IS" BASIS,
 * WITHOUT WARRANTIES OR CONDITIONS OF ANY KIND, either express or implied.
 * See the License for the specific language governing permissions and
 * limitations under the License.
 */
package org.apache.hadoop.hbase.regionserver;

import java.io.IOException;
import java.io.StringWriter;
import java.lang.Thread.UncaughtExceptionHandler;
import java.lang.annotation.Retention;
import java.lang.annotation.RetentionPolicy;
import java.lang.management.ManagementFactory;
import java.lang.management.MemoryUsage;
import java.lang.reflect.Constructor;
import java.lang.reflect.Method;
import java.net.BindException;
import java.net.InetSocketAddress;
import java.util.ArrayList;
import java.util.Collection;
import java.util.Collections;
import java.util.Comparator;
import java.util.HashMap;
import java.util.HashSet;
import java.util.LinkedList;
import java.util.List;
import java.util.Map;
import java.util.Map.Entry;
import java.util.Random;
import java.util.Set;
import java.util.SortedMap;
import java.util.TreeMap;
import java.util.concurrent.ConcurrentHashMap;
import java.util.concurrent.ConcurrentSkipListMap;
import java.util.concurrent.atomic.AtomicBoolean;
import java.util.concurrent.atomic.AtomicInteger;
import java.util.concurrent.locks.ReentrantReadWriteLock;

import javax.management.ObjectName;

import org.apache.commons.lang.mutable.MutableDouble;
import org.apache.commons.logging.Log;
import org.apache.commons.logging.LogFactory;
import org.apache.hadoop.conf.Configuration;
import org.apache.hadoop.fs.FileSystem;
import org.apache.hadoop.fs.Path;
import org.apache.hadoop.hbase.Chore;
import org.apache.hadoop.hbase.ClockOutOfSyncException;
import org.apache.hadoop.hbase.DoNotRetryIOException;
import org.apache.hadoop.hbase.HBaseConfiguration;
import org.apache.hadoop.hbase.HConstants;
import org.apache.hadoop.hbase.HConstants.OperationStatusCode;
import org.apache.hadoop.hbase.HDFSBlocksDistribution;
import org.apache.hadoop.hbase.HRegionInfo;
import org.apache.hadoop.hbase.HServerAddress;
import org.apache.hadoop.hbase.HServerInfo;
import org.apache.hadoop.hbase.HServerLoad;
import org.apache.hadoop.hbase.HTableDescriptor;
import org.apache.hadoop.hbase.KeyValue;
import org.apache.hadoop.hbase.MasterAddressTracker;
import org.apache.hadoop.hbase.NotServingRegionException;
import org.apache.hadoop.hbase.RemoteExceptionHandler;
import org.apache.hadoop.hbase.ServerName;
import org.apache.hadoop.hbase.Stoppable;
import org.apache.hadoop.hbase.TableDescriptors;
import org.apache.hadoop.hbase.UnknownRowLockException;
import org.apache.hadoop.hbase.UnknownScannerException;
import org.apache.hadoop.hbase.YouAreDeadException;
import org.apache.hadoop.hbase.catalog.CatalogTracker;
import org.apache.hadoop.hbase.catalog.MetaEditor;
import org.apache.hadoop.hbase.catalog.MetaReader;
import org.apache.hadoop.hbase.catalog.RootLocationEditor;
import org.apache.hadoop.hbase.client.Action;
import org.apache.hadoop.hbase.client.Append;
import org.apache.hadoop.hbase.client.Delete;
import org.apache.hadoop.hbase.client.Get;
import org.apache.hadoop.hbase.client.HConnectionManager;
import org.apache.hadoop.hbase.client.Increment;
import org.apache.hadoop.hbase.client.MultiAction;
import org.apache.hadoop.hbase.client.MultiResponse;
import org.apache.hadoop.hbase.client.Mutation;
import org.apache.hadoop.hbase.client.Put;
import org.apache.hadoop.hbase.client.Result;
import org.apache.hadoop.hbase.client.Row;
import org.apache.hadoop.hbase.client.RowMutations;
import org.apache.hadoop.hbase.client.Scan;
import org.apache.hadoop.hbase.client.coprocessor.Exec;
import org.apache.hadoop.hbase.client.coprocessor.ExecResult;
import org.apache.hadoop.hbase.coprocessor.CoprocessorHost;
import org.apache.hadoop.hbase.executor.ExecutorService;
import org.apache.hadoop.hbase.executor.ExecutorService.ExecutorType;
import org.apache.hadoop.hbase.filter.BinaryComparator;
import org.apache.hadoop.hbase.filter.CompareFilter.CompareOp;
import org.apache.hadoop.hbase.filter.WritableByteArrayComparable;
import org.apache.hadoop.hbase.fs.HFileSystem;
import org.apache.hadoop.hbase.io.hfile.BlockCache;
import org.apache.hadoop.hbase.io.hfile.BlockCacheColumnFamilySummary;
import org.apache.hadoop.hbase.io.hfile.CacheConfig;
import org.apache.hadoop.hbase.io.hfile.CacheStats;
import org.apache.hadoop.hbase.ipc.CoprocessorProtocol;
import org.apache.hadoop.hbase.ipc.HBaseRPC;
import org.apache.hadoop.hbase.ipc.HBaseRPCErrorHandler;
import org.apache.hadoop.hbase.ipc.HBaseRpcMetrics;
import org.apache.hadoop.hbase.ipc.HBaseServer;
import org.apache.hadoop.hbase.ipc.HMasterRegionInterface;
import org.apache.hadoop.hbase.ipc.HRegionInterface;
import org.apache.hadoop.hbase.ipc.Invocation;
import org.apache.hadoop.hbase.ipc.ProtocolSignature;
import org.apache.hadoop.hbase.ipc.RpcServer;
import org.apache.hadoop.hbase.ipc.ServerNotRunningYetException;
import org.apache.hadoop.hbase.regionserver.Leases.LeaseStillHeldException;
import org.apache.hadoop.hbase.regionserver.compactions.CompactionProgress;
import org.apache.hadoop.hbase.regionserver.compactions.CompactionRequest;
import org.apache.hadoop.hbase.regionserver.handler.CloseMetaHandler;
import org.apache.hadoop.hbase.regionserver.handler.CloseRegionHandler;
import org.apache.hadoop.hbase.regionserver.handler.CloseRootHandler;
import org.apache.hadoop.hbase.regionserver.handler.OpenMetaHandler;
import org.apache.hadoop.hbase.regionserver.handler.OpenRegionHandler;
import org.apache.hadoop.hbase.regionserver.handler.OpenRootHandler;
import org.apache.hadoop.hbase.regionserver.metrics.RegionMetricsStorage;
import org.apache.hadoop.hbase.regionserver.metrics.RegionServerDynamicMetrics;
import org.apache.hadoop.hbase.regionserver.metrics.RegionServerMetrics;
import org.apache.hadoop.hbase.regionserver.metrics.SchemaMetrics;
import org.apache.hadoop.hbase.regionserver.metrics.SchemaMetrics.StoreMetricType;
import org.apache.hadoop.hbase.regionserver.wal.FailedLogCloseException;
import org.apache.hadoop.hbase.regionserver.wal.HLog;
import org.apache.hadoop.hbase.regionserver.wal.WALActionsListener;
import org.apache.hadoop.hbase.security.User;
import org.apache.hadoop.hbase.util.Bytes;
import org.apache.hadoop.hbase.util.CompressionTest;
import org.apache.hadoop.hbase.util.EnvironmentEdgeManager;
import org.apache.hadoop.hbase.util.FSTableDescriptors;
import org.apache.hadoop.hbase.util.FSUtils;
import org.apache.hadoop.hbase.util.InfoServer;
import org.apache.hadoop.hbase.util.Pair;
import org.apache.hadoop.hbase.util.Sleeper;
import org.apache.hadoop.hbase.util.Strings;
import org.apache.hadoop.hbase.util.Threads;
import org.apache.hadoop.hbase.util.VersionInfo;
import org.apache.hadoop.hbase.zookeeper.ClusterId;
import org.apache.hadoop.hbase.zookeeper.ClusterStatusTracker;
import org.apache.hadoop.hbase.zookeeper.ZKUtil;
import org.apache.hadoop.hbase.zookeeper.ZooKeeperNodeTracker;
import org.apache.hadoop.hbase.zookeeper.ZooKeeperWatcher;
import org.apache.hadoop.io.MapWritable;
import org.apache.hadoop.io.Writable;
import org.apache.hadoop.ipc.RemoteException;
import org.apache.hadoop.metrics.util.MBeanUtil;
import org.apache.hadoop.net.DNS;
import org.apache.hadoop.util.ReflectionUtils;
import org.apache.hadoop.util.StringUtils;
import org.apache.zookeeper.KeeperException;
import org.codehaus.jackson.map.ObjectMapper;

import com.google.common.base.Function;
import com.google.common.collect.Lists;

/**
 * HRegionServer makes a set of HRegions available to clients. It checks in with
 * the HMaster. There are many HRegionServers in a single HBase deployment.
 */
public class HRegionServer implements HRegionInterface, HBaseRPCErrorHandler,
    Runnable, RegionServerServices {

  public static final Log LOG = LogFactory.getLog(HRegionServer.class);

  // Set when a report to the master comes back with a message asking us to
  // shutdown. Also set by call to stop when debugging or running unit tests
  // of HRegionServer in isolation.
  protected volatile boolean stopped = false;

  // A state before we go into stopped state.  At this stage we're closing user
  // space regions.
  private boolean stopping = false;

  // Go down hard. Used if file system becomes unavailable and also in
  // debugging and unit tests.
  protected volatile boolean abortRequested;

  private volatile boolean killed = false;

  // If false, the file system has become unavailable
  protected volatile boolean fsOk;

  protected final Configuration conf;

  protected final AtomicBoolean haveRootRegion = new AtomicBoolean(false);
  private HFileSystem fs;
  private boolean useHBaseChecksum; // verify hbase checksums?
  private Path rootDir;
  private final Random rand = new Random();

  //RegionName vs current action in progress
  //true - if open region action in progress
  //false - if close region action in progress
  private final ConcurrentSkipListMap<byte[], Boolean> regionsInTransitionInRS =
      new ConcurrentSkipListMap<byte[], Boolean>(Bytes.BYTES_COMPARATOR);

  /**
   * Map of regions currently being served by this region server. Key is the
   * encoded region name.  All access should be synchronized.
   */
  protected final Map<String, HRegion> onlineRegions =
    new ConcurrentHashMap<String, HRegion>();

  protected final ReentrantReadWriteLock lock = new ReentrantReadWriteLock();

  final int numRetries;
  protected final int threadWakeFrequency;
  private final int msgInterval;

  protected final int numRegionsToReport;

  private final long maxScannerResultSize;

  // Remote HMaster
  private HMasterRegionInterface hbaseMaster;

  // Server to handle client requests. Default access so can be accessed by
  // unit tests.
  RpcServer rpcServer;
  
  // Server to handle client requests.
  private HBaseServer server;  

  private final InetSocketAddress isa;

  // Leases
  private Leases leases;

  // Request counter.
  // Do we need this?  Can't we just sum region counters?  St.Ack 20110412
  private AtomicInteger requestCount = new AtomicInteger();

  // Info server. Default access so can be used by unit tests. REGIONSERVER
  // is name of the webapp and the attribute name used stuffing this instance
  // into web context.
  InfoServer infoServer;

  /** region server process name */
  public static final String REGIONSERVER = "regionserver";
  
  /** region server configuration name */
  public static final String REGIONSERVER_CONF = "regionserver_conf";

  /*
   * Space is reserved in HRS constructor and then released when aborting to
   * recover from an OOME. See HBASE-706. TODO: Make this percentage of the heap
   * or a minimum.
   */
  private final LinkedList<byte[]> reservedSpace = new LinkedList<byte[]>();

  private RegionServerMetrics metrics;

  private RegionServerDynamicMetrics dynamicMetrics;

  // Compactions
  public CompactSplitThread compactSplitThread;

  // Cache flushing
  MemStoreFlusher cacheFlusher;

  /*
   * Check for compactions requests.
   */
  Chore compactionChecker;

  // HLog and HLog roller. log is protected rather than private to avoid
  // eclipse warning when accessed by inner classes
  protected volatile HLog hlog;
  LogRoller hlogRoller;

  // flag set after we're done setting up server threads (used for testing)
  protected volatile boolean isOnline;

  final Map<String, RegionScanner> scanners =
    new ConcurrentHashMap<String, RegionScanner>();

  // zookeeper connection and watcher
  private ZooKeeperWatcher zooKeeper;

  // master address manager and watcher
  private MasterAddressTracker masterAddressManager;

  // catalog tracker
  private CatalogTracker catalogTracker;

  // Cluster Status Tracker
  private ClusterStatusTracker clusterStatusTracker;

  // Log Splitting Worker
  private SplitLogWorker splitLogWorker;

  // A sleeper that sleeps for msgInterval.
  private final Sleeper sleeper;

  private final int rpcTimeout;

  // Instance of the hbase executor service.
  private ExecutorService service;

  // Replication services. If no replication, this handler will be null.
  private ReplicationSourceService replicationSourceHandler;
  private ReplicationSinkService replicationSinkHandler;

  private final RegionServerAccounting regionServerAccounting;

  // Cache configuration and block cache reference
  private final CacheConfig cacheConfig;

  // reference to the Thrift Server.
  volatile private HRegionThriftServer thriftServer;

  /**
   * The server name the Master sees us as.  Its made from the hostname the
   * master passes us, port, and server startcode. Gets set after registration
   * against  Master.  The hostname can differ from the hostname in {@link #isa}
   * but usually doesn't if both servers resolve .
   */
  private ServerName serverNameFromMasterPOV;

  // Port we put up the webui on.
  private int webuiport = -1;

  /**
   * This servers startcode.
   */
  private final long startcode;

  /**
   * Go here to get table descriptors.
   */
  private TableDescriptors tableDescriptors;

  /*
   * Strings to be used in forming the exception message for
   * RegionsAlreadyInTransitionException.
   */
  private static final String OPEN = "OPEN";
  private static final String CLOSE = "CLOSE";

  /**
   * MX Bean for RegionServerInfo
   */
  private ObjectName mxBean = null;

  /**
   * ClusterId
   */
  private ClusterId clusterId = null;
  
<<<<<<< HEAD
  private RegionServerHealthCheckChore healthCheckChore;
=======
  private HRegion dummyForSecurity = null;
>>>>>>> ee834a0c

  /**
   * Starts a HRegionServer at the default location
   *
   * @param conf
   * @throws IOException
   * @throws InterruptedException
   */
  public HRegionServer(Configuration conf)
  throws IOException, InterruptedException {
    this.fsOk = true;
    this.conf = conf;
    // Set how many times to retry talking to another server over HConnection.
    HConnectionManager.setServerSideHConnectionRetries(this.conf, LOG);
    this.isOnline = false;
    checkCodecs(this.conf);

    // do we use checksum verfication in the hbase? If hbase checksum verification
    // is enabled, then we automatically switch off hdfs checksum verification.
    this.useHBaseChecksum = conf.getBoolean(
      HConstants.HBASE_CHECKSUM_VERIFICATION, false);

    // Config'ed params
    this.numRetries = conf.getInt("hbase.client.retries.number", 10);
    this.threadWakeFrequency = conf.getInt(HConstants.THREAD_WAKE_FREQUENCY,
      10 * 1000);
    this.msgInterval = conf.getInt("hbase.regionserver.msginterval", 3 * 1000);

    this.sleeper = new Sleeper(this.msgInterval, this);

    this.maxScannerResultSize = conf.getLong(
      HConstants.HBASE_CLIENT_SCANNER_MAX_RESULT_SIZE_KEY,
      HConstants.DEFAULT_HBASE_CLIENT_SCANNER_MAX_RESULT_SIZE);

    this.numRegionsToReport = conf.getInt(
      "hbase.regionserver.numregionstoreport", 10);

    this.rpcTimeout = conf.getInt(
      HConstants.HBASE_RPC_TIMEOUT_KEY,
      HConstants.DEFAULT_HBASE_RPC_TIMEOUT);

    this.abortRequested = false;
    this.stopped = false;

    // Server to handle client requests.
    String hostname = Strings.domainNamePointerToHostName(DNS.getDefaultHost(
      conf.get("hbase.regionserver.dns.interface", "default"),
      conf.get("hbase.regionserver.dns.nameserver", "default")));
    int port = conf.getInt(HConstants.REGIONSERVER_PORT,
      HConstants.DEFAULT_REGIONSERVER_PORT);
    // Creation of a HSA will force a resolve.
    InetSocketAddress initialIsa = new InetSocketAddress(hostname, port);
    if (initialIsa.getAddress() == null) {
      throw new IllegalArgumentException("Failed resolve of " + initialIsa);
    }
    this.rpcServer = HBaseRPC.getServer(this,
      new Class<?>[]{HRegionInterface.class, HBaseRPCErrorHandler.class,
        OnlineRegions.class},
        initialIsa.getHostName(), // BindAddress is IP we got for this server.
        initialIsa.getPort(),
        conf.getInt("hbase.regionserver.handler.count", 10),
        conf.getInt("hbase.regionserver.metahandler.count", 10),
        conf.getBoolean("hbase.rpc.verbose", false),
        conf, HConstants.QOS_THRESHOLD);
    if (rpcServer instanceof HBaseServer) server = (HBaseServer) rpcServer;
    // Set our address.
    this.isa = this.rpcServer.getListenerAddress();

    this.rpcServer.setErrorHandler(this);
    this.rpcServer.setQosFunction(new QosFunction());
    this.startcode = System.currentTimeMillis();

    // login the server principal (if using secure Hadoop)
    User.login(this.conf, "hbase.regionserver.keytab.file",
      "hbase.regionserver.kerberos.principal", this.isa.getHostName());
    regionServerAccounting = new RegionServerAccounting();
    cacheConfig = new CacheConfig(conf);
  }

  /**
   * Run test on configured codecs to make sure supporting libs are in place.
   * @param c
   * @throws IOException
   */
  private static void checkCodecs(final Configuration c) throws IOException {
    // check to see if the codec list is available:
    String [] codecs = c.getStrings("hbase.regionserver.codecs", (String[])null);
    if (codecs == null) return;
    for (String codec : codecs) {
      if (!CompressionTest.testCompression(codec)) {
        throw new IOException("Compression codec " + codec +
          " not supported, aborting RS construction");
      }
    }
  }


  @Retention(RetentionPolicy.RUNTIME)
  private @interface QosPriority {
    int priority() default 0;
  }

  /**
   * Utility used ensuring higher quality of service for priority rpcs; e.g.
   * rpcs to .META. and -ROOT-, etc.
   */
  class QosFunction implements Function<Writable,Integer> {
    private final Map<String, Integer> annotatedQos;

    public QosFunction() {
      Map<String, Integer> qosMap = new HashMap<String, Integer>();
      for (Method m : HRegionServer.class.getMethods()) {
        QosPriority p = m.getAnnotation(QosPriority.class);
        if (p != null) {
          qosMap.put(m.getName(), p.priority());
        }
      }

      annotatedQos = qosMap;
    }

    public boolean isMetaRegion(byte[] regionName) {
      HRegion region;
      try {
        region = getRegion(regionName);
      } catch (NotServingRegionException ignored) {
        return false;
      }
      return region.getRegionInfo().isMetaRegion();
    }

    @Override
    public Integer apply(Writable from) {
      if (!(from instanceof Invocation)) return HConstants.NORMAL_QOS;

      Invocation inv = (Invocation) from;
      String methodName = inv.getMethodName();

      Integer priorityByAnnotation = annotatedQos.get(methodName);
      if (priorityByAnnotation != null) {
        return priorityByAnnotation;
      }

      // scanner methods...
      if (methodName.equals("next") || methodName.equals("close")) {
        // translate!
        Long scannerId;
        try {
          scannerId = (Long) inv.getParameters()[0];
        } catch (ClassCastException ignored) {
          // LOG.debug("Low priority: " + from);
          return HConstants.NORMAL_QOS;
        }
        String scannerIdString = Long.toString(scannerId);
        RegionScanner scanner = scanners.get(scannerIdString);
        if (scanner != null && scanner.getRegionInfo().isMetaRegion()) {
          // LOG.debug("High priority scanner request: " + scannerId);
          return HConstants.HIGH_QOS;
        }
      } else if (inv.getParameterClasses().length == 0) {
       // Just let it through.  This is getOnlineRegions, etc.
      } else if (inv.getParameterClasses()[0] == byte[].class) {
        // first arg is byte array, so assume this is a regionname:
        if (isMetaRegion((byte[]) inv.getParameters()[0])) {
          // LOG.debug("High priority with method: " + methodName +
          // " and region: "
          // + Bytes.toString((byte[]) inv.getParameters()[0]));
          return HConstants.HIGH_QOS;
        }
      } else if (inv.getParameterClasses()[0] == MultiAction.class) {
        MultiAction<?> ma = (MultiAction<?>) inv.getParameters()[0];
        Set<byte[]> regions = ma.getRegions();
        // ok this sucks, but if any single of the actions touches a meta, the
        // whole
        // thing gets pingged high priority. This is a dangerous hack because
        // people
        // can get their multi action tagged high QOS by tossing a Get(.META.)
        // AND this
        // regionserver hosts META/-ROOT-
        for (byte[] region : regions) {
          if (isMetaRegion(region)) {
            // LOG.debug("High priority multi with region: " +
            // Bytes.toString(region));
            return HConstants.HIGH_QOS; // short circuit for the win.
          }
        }
      }
      // LOG.debug("Low priority: " + from.toString());
      return HConstants.NORMAL_QOS;
    }
  }

  /**
   * All initialization needed before we go register with Master.
   *
   * @throws IOException
   * @throws InterruptedException
   */
  private void preRegistrationInitialization(){
    try {
      initializeZooKeeper();

      clusterId = new ClusterId(zooKeeper, this);
      if(clusterId.hasId()) {
        conf.set(HConstants.CLUSTER_ID, clusterId.getId());
      }

      initializeThreads();
      int nbBlocks = conf.getInt("hbase.regionserver.nbreservationblocks", 4);
      for (int i = 0; i < nbBlocks; i++) {
        reservedSpace.add(new byte[HConstants.DEFAULT_SIZE_RESERVATION_BLOCK]);
      }
    } catch (Throwable t) {
      // Call stop if error or process will stick around for ever since server
      // puts up non-daemon threads.
      this.rpcServer.stop();
      abort("Initialization of RS failed.  Hence aborting RS.", t);
    }
  }

  /**
   * Bring up connection to zk ensemble and then wait until a master for this
   * cluster and then after that, wait until cluster 'up' flag has been set.
   * This is the order in which master does things.
   * Finally put up a catalog tracker.
   * @throws IOException
   * @throws InterruptedException
   */
  private void initializeZooKeeper() throws IOException, InterruptedException {
    // Open connection to zookeeper and set primary watcher
    this.zooKeeper = new ZooKeeperWatcher(conf, REGIONSERVER + ":" +
      this.isa.getPort(), this);

    // Create the master address manager, register with zk, and start it.  Then
    // block until a master is available.  No point in starting up if no master
    // running.
    this.masterAddressManager = new MasterAddressTracker(this.zooKeeper, this);
    this.masterAddressManager.start();
    blockAndCheckIfStopped(this.masterAddressManager);

    // Wait on cluster being up.  Master will set this flag up in zookeeper
    // when ready.
    this.clusterStatusTracker = new ClusterStatusTracker(this.zooKeeper, this);
    this.clusterStatusTracker.start();
    blockAndCheckIfStopped(this.clusterStatusTracker);

    // Create the catalog tracker and start it;
    this.catalogTracker = new CatalogTracker(this.zooKeeper, this.conf,
      this, this.conf.getInt("hbase.regionserver.catalog.timeout", Integer.MAX_VALUE));
    catalogTracker.start();
  }

  /**
   * Utilty method to wait indefinitely on a znode availability while checking
   * if the region server is shut down
   * @param tracker znode tracker to use
   * @throws IOException any IO exception, plus if the RS is stopped
   * @throws InterruptedException
   */
  private void blockAndCheckIfStopped(ZooKeeperNodeTracker tracker)
      throws IOException, InterruptedException {
    while (tracker.blockUntilAvailable(this.msgInterval, false) == null) {
      if (this.stopped) {
        throw new IOException("Received the shutdown message while waiting.");
      }
    }
  }

  /**
   * @return False if cluster shutdown in progress
   */
  private boolean isClusterUp() {
    return this.clusterStatusTracker.isClusterUp();
  }

  private void initializeThreads() throws IOException {
    // Cache flushing thread.
    this.cacheFlusher = new MemStoreFlusher(conf, this);

    // Compaction thread
    this.compactSplitThread = new CompactSplitThread(this);

    // Background thread to check for compactions; needed if region
    // has not gotten updates in a while. Make it run at a lesser frequency.
    int multiplier = this.conf.getInt(HConstants.THREAD_WAKE_FREQUENCY +
      ".multiplier", 1000);
    this.compactionChecker = new CompactionChecker(this,
      this.threadWakeFrequency * multiplier, this);
    
    //Health checker thread.
    int sleepTime = this.conf.getInt(HConstants.RS_HEALTH_CHORE_WAKE_FREQ,
      HConstants.DEFAULT_THREAD_WAKE_FREQUENCY);
    healthCheckChore = new RegionServerHealthCheckChore(sleepTime, this, getConfiguration());

    this.leases = new Leases((int) conf.getLong(
        HConstants.HBASE_REGIONSERVER_LEASE_PERIOD_KEY,
        HConstants.DEFAULT_HBASE_REGIONSERVER_LEASE_PERIOD),
        this.threadWakeFrequency);

    // Create the thread for the ThriftServer.
    if (conf.getBoolean("hbase.regionserver.export.thrift", false)) {
      thriftServer = new HRegionThriftServer(this, conf);
      thriftServer.start();
      LOG.info("Started Thrift API from Region Server.");
    }
  }

  /**
   * The HRegionServer sticks in this loop until closed.
   */
  @SuppressWarnings("deprecation")
  public void run() {
    try {
      // Do pre-registration initializations; zookeeper, lease threads, etc.
      preRegistrationInitialization();
    } catch (Throwable e) {
      abort("Fatal exception during initialization", e);
    }

    try {
      // Try and register with the Master; tell it we are here.  Break if
      // server is stopped or the clusterup flag is down or hdfs went wacky.
      while (keepLooping()) {
        MapWritable w = reportForDuty();
        if (w == null) {
          LOG.warn("reportForDuty failed; sleeping and then retrying.");
          this.sleeper.sleep();
        } else {
          handleReportForDutyResponse(w);
          break;
        }
      }
      registerMBean();

      // We registered with the Master.  Go into run mode.
      long lastMsg = 0;
      long oldRequestCount = -1;
      // The main run loop.
      while (!this.stopped && isHealthy()) {
        if (!isClusterUp()) {
          if (isOnlineRegionsEmpty()) {
            stop("Exiting; cluster shutdown set and not carrying any regions");
          } else if (!this.stopping) {
            this.stopping = true;
            LOG.info("Closing user regions");
            closeUserRegions(this.abortRequested);
          } else if (this.stopping) {
            boolean allUserRegionsOffline = areAllUserRegionsOffline();
            if (allUserRegionsOffline) {
              // Set stopped if no requests since last time we went around the loop.
              // The remaining meta regions will be closed on our way out.
              if (oldRequestCount == this.requestCount.get()) {
                stop("Stopped; only catalog regions remaining online");
                break;
              }
              oldRequestCount = this.requestCount.get();
            } else {
              // Make sure all regions have been closed -- some regions may
              // have not got it because we were splitting at the time of
              // the call to closeUserRegions.
              closeUserRegions(this.abortRequested);
            }
            LOG.debug("Waiting on " + getOnlineRegionsAsPrintableString());
          }
        }
        long now = System.currentTimeMillis();
        if ((now - lastMsg) >= msgInterval) {
          doMetrics();
          tryRegionServerReport();
          lastMsg = System.currentTimeMillis();
        }
        if (!this.stopped) this.sleeper.sleep();
      } // for
    } catch (Throwable t) {
      if (!checkOOME(t)) {
        abort("Unhandled exception: " + t.getMessage(), t);
      }
    }
    // Run shutdown.
    if (mxBean != null) {
      MBeanUtil.unregisterMBean(mxBean);
      mxBean = null;
    }
    if (this.thriftServer != null) this.thriftServer.shutdown();
    this.leases.closeAfterLeasesExpire();
    this.rpcServer.stop();
    if (this.splitLogWorker != null) {
      splitLogWorker.stop();
    }
    if (this.infoServer != null) {
      LOG.info("Stopping infoServer");
      try {
        this.infoServer.stop();
      } catch (Exception e) {
        e.printStackTrace();
      }
    }
    // Send cache a shutdown.
    if (cacheConfig.isBlockCacheEnabled()) {
      cacheConfig.getBlockCache().shutdown();
    }

    // Send interrupts to wake up threads if sleeping so they notice shutdown.
    // TODO: Should we check they are alive? If OOME could have exited already
    if (this.cacheFlusher != null) this.cacheFlusher.interruptIfNecessary();
    if (this.compactSplitThread != null) this.compactSplitThread.interruptIfNecessary();
    if (this.hlogRoller != null) this.hlogRoller.interruptIfNecessary();
    if (this.compactionChecker != null)
      this.compactionChecker.interrupt();
    if (this.healthCheckChore != null)
      this.healthCheckChore.interrupt();
    

    if (this.killed) {
      // Just skip out w/o closing regions.  Used when testing.
    } else if (abortRequested) {
      if (this.fsOk) {
        closeUserRegions(abortRequested); // Don't leave any open file handles
      }
      LOG.info("aborting server " + this.serverNameFromMasterPOV);
    } else {
      closeUserRegions(abortRequested);
      closeAllScanners();
      LOG.info("stopping server " + this.serverNameFromMasterPOV);
    }
    // Interrupt catalog tracker here in case any regions being opened out in
    // handlers are stuck waiting on meta or root.
    if (this.catalogTracker != null) this.catalogTracker.stop();

    // Closing the compactSplit thread before closing meta regions
    if (!this.killed && containsMetaTableRegions()) {
      if (!abortRequested || this.fsOk) {
        if (this.compactSplitThread != null) {
          this.compactSplitThread.join();
          this.compactSplitThread = null;
        }
        closeMetaTableRegions(abortRequested);
      }
    }

    if (!this.killed && this.fsOk) {
      waitOnAllRegionsToClose(abortRequested);
      LOG.info("stopping server " + this.serverNameFromMasterPOV +
        "; all regions closed.");
    }

    //fsOk flag may be changed when closing regions throws exception.
    if (!this.killed && this.fsOk) {
      closeWAL(abortRequested ? false : true);
    }

    // Make sure the proxy is down.
    if (this.hbaseMaster != null) {
      HBaseRPC.stopProxy(this.hbaseMaster);
      this.hbaseMaster = null;
    }
    this.leases.close();

    if (!killed) {
      join();
    }

    try {
      deleteMyEphemeralNode();
    } catch (KeeperException e) {
      LOG.warn("Failed deleting my ephemeral node", e);
    }
    this.zooKeeper.close();
    LOG.info("stopping server " + this.serverNameFromMasterPOV +
      "; zookeeper connection closed.");

    LOG.info(Thread.currentThread().getName() + " exiting");
  }

  private boolean containsMetaTableRegions() {
    return onlineRegions.containsKey(HRegionInfo.ROOT_REGIONINFO.getEncodedName())
        || onlineRegions.containsKey(HRegionInfo.FIRST_META_REGIONINFO.getEncodedName());
  }

  private boolean areAllUserRegionsOffline() {
    if (getNumberOfOnlineRegions() > 2) return false;
    boolean allUserRegionsOffline = true;
    for (Map.Entry<String, HRegion> e: this.onlineRegions.entrySet()) {
      if (!e.getValue().getRegionInfo().isMetaTable()) {
        allUserRegionsOffline = false;
        break;
      }
    }
    return allUserRegionsOffline;
  }

  void tryRegionServerReport()
  throws IOException {
    HServerLoad hsl = buildServerLoad();
    // Why we do this?
    this.requestCount.set(0);
    try {
      this.hbaseMaster.regionServerReport(this.serverNameFromMasterPOV.getVersionedBytes(), hsl);
    } catch (IOException ioe) {
      if (ioe instanceof RemoteException) {
        ioe = ((RemoteException)ioe).unwrapRemoteException();
      }
      if (ioe instanceof YouAreDeadException) {
        // This will be caught and handled as a fatal error in run()
        throw ioe;
      }
      // Couldn't connect to the master, get location from zk and reconnect
      // Method blocks until new master is found or we are stopped
      getMaster();
    }
  }

  HServerLoad buildServerLoad() {
    Collection<HRegion> regions = getOnlineRegionsLocalContext();
    TreeMap<byte [], HServerLoad.RegionLoad> regionLoads =
      new TreeMap<byte [], HServerLoad.RegionLoad>(Bytes.BYTES_COMPARATOR);
    for (HRegion region: regions) {
      regionLoads.put(region.getRegionName(), createRegionLoad(region));
    }
    MemoryUsage memory =
      ManagementFactory.getMemoryMXBean().getHeapMemoryUsage();
    return new HServerLoad(requestCount.get(),(int)metrics.getRequests(),
      (int)(memory.getUsed() / 1024 / 1024),
      (int) (memory.getMax() / 1024 / 1024), regionLoads,
      this.hlog.getCoprocessorHost().getCoprocessors());
  }

  String getOnlineRegionsAsPrintableString() {
    StringBuilder sb = new StringBuilder();
    for (HRegion r: this.onlineRegions.values()) {
      if (sb.length() > 0) sb.append(", ");
      sb.append(r.getRegionInfo().getEncodedName());
    }
    return sb.toString();
  }

  /**
   * Wait on regions close.
   */
  private void waitOnAllRegionsToClose(final boolean abort) {
    // Wait till all regions are closed before going out.
    int lastCount = -1;
    long previousLogTime = 0;
    Set<String> closedRegions = new HashSet<String>();
    while (!isOnlineRegionsEmpty()) {
      int count = getNumberOfOnlineRegions();
      // Only print a message if the count of regions has changed.
      if (count != lastCount) {
        // Log every second at most
        if (System.currentTimeMillis() > (previousLogTime + 1000)) {
          previousLogTime = System.currentTimeMillis();
          lastCount = count;
          LOG.info("Waiting on " + count + " regions to close");
          // Only print out regions still closing if a small number else will
          // swamp the log.
          if (count < 10 && LOG.isDebugEnabled()) {
            LOG.debug(this.onlineRegions);
          }
        }
      }
      // Ensure all user regions have been sent a close. Use this to
      // protect against the case where an open comes in after we start the
      // iterator of onlineRegions to close all user regions.
      for (Map.Entry<String, HRegion> e : this.onlineRegions.entrySet()) {
        HRegionInfo hri = e.getValue().getRegionInfo();
        if (!this.regionsInTransitionInRS.containsKey(hri.getEncodedNameAsBytes())
            && !closedRegions.contains(hri.getEncodedName())) {
          closedRegions.add(hri.getEncodedName());
          // Don't update zk with this close transition; pass false.
          closeRegion(hri, abort, false);
        }
      }
      // No regions in RIT, we could stop waiting now.
      if (this.regionsInTransitionInRS.isEmpty()) {
        if (!isOnlineRegionsEmpty()) {
          LOG.info("We were exiting though online regions are not empty, because some regions failed closing");
        }
        break;
      }
      Threads.sleep(200);
    }
  }

  private void closeWAL(final boolean delete) {
    try {
      if (this.hlog != null) {
        if (delete) {
          hlog.closeAndDelete();
        } else {
          hlog.close();
        }
      }
    } catch (Throwable e) {
      LOG.error("Close and delete failed", RemoteExceptionHandler.checkThrowable(e));
    }
  }

  private void closeAllScanners() {
    // Close any outstanding scanners. Means they'll get an UnknownScanner
    // exception next time they come in.
    for (Map.Entry<String, RegionScanner> e : this.scanners.entrySet()) {
      try {
        e.getValue().close();
      } catch (IOException ioe) {
        LOG.warn("Closing scanner " + e.getKey(), ioe);
      }
    }
  }

  /*
   * Run init. Sets up hlog and starts up all server threads.
   *
   * @param c Extra configuration.
   */
  protected void handleReportForDutyResponse(final MapWritable c)
  throws IOException {
    try {
      for (Map.Entry<Writable, Writable> e :c.entrySet()) {
        String key = e.getKey().toString();
        // The hostname the master sees us as.
        if (key.equals(HConstants.KEY_FOR_HOSTNAME_SEEN_BY_MASTER)) {
          String hostnameFromMasterPOV = e.getValue().toString();
          this.serverNameFromMasterPOV = new ServerName(hostnameFromMasterPOV,
            this.isa.getPort(), this.startcode);
          LOG.info("Master passed us hostname to use. Was=" +
            this.isa.getHostName() + ", Now=" +
            this.serverNameFromMasterPOV.getHostname());
          continue;
        }
        String value = e.getValue().toString();
        if (LOG.isDebugEnabled()) {
          LOG.debug("Config from master: " + key + "=" + value);
        }
        this.conf.set(key, value);
      }

      // hack! Maps DFSClient => RegionServer for logs.  HDFS made this
      // config param for task trackers, but we can piggyback off of it.
      if (this.conf.get("mapred.task.id") == null) {
        this.conf.set("mapred.task.id", "hb_rs_" +
          this.serverNameFromMasterPOV.toString());
      }
      // Set our ephemeral znode up in zookeeper now we have a name.
      createMyEphemeralNode();

      // Master sent us hbase.rootdir to use. Should be fully qualified
      // path with file system specification included. Set 'fs.defaultFS'
      // to match the filesystem on hbase.rootdir else underlying hadoop hdfs
      // accessors will be going against wrong filesystem (unless all is set
      // to defaults).
      this.conf.set("fs.defaultFS", this.conf.get("hbase.rootdir"));
      // Get fs instance used by this RS
      this.fs = new HFileSystem(this.conf, this.useHBaseChecksum);
      this.rootDir = new Path(this.conf.get(HConstants.HBASE_DIR));
      this.tableDescriptors = new FSTableDescriptors(this.fs, this.rootDir, true);
      this.hlog = setupWALAndReplication();
      // Init in here rather than in constructor after thread name has been set
      this.metrics = new RegionServerMetrics();
      this.dynamicMetrics = RegionServerDynamicMetrics.newInstance(this);
      createDummyRegionForSecurity();
      startServiceThreads();  
      LOG.info("Serving as " + this.serverNameFromMasterPOV +
        ", RPC listening on " + this.isa +
        ", sessionid=0x" +
        Long.toHexString(this.zooKeeper.getRecoverableZooKeeper().getSessionId()));
      isOnline = true;
    } catch (Throwable e) {
      this.isOnline = false;
      stop("Failed initialization");
      LOG.warn("Exception in region server : ", e);
      throw convertThrowableToIOE(cleanup(e, "Failed init"),
          "Region server startup failed");
    } finally {
      sleeper.skipSleepCycle();
    }
  }

  private String getMyEphemeralNodePath() {
    return ZKUtil.joinZNode(this.zooKeeper.rsZNode, getServerName().toString());
  }

  private void createMyEphemeralNode() throws KeeperException {
    ZKUtil.createEphemeralNodeAndWatch(this.zooKeeper, getMyEphemeralNodePath(),
      HConstants.EMPTY_BYTE_ARRAY);
  }

  private void deleteMyEphemeralNode() throws KeeperException {
    ZKUtil.deleteNode(this.zooKeeper, getMyEphemeralNodePath());
  }

  public RegionServerAccounting getRegionServerAccounting() {
    return regionServerAccounting;
  }

  /*
   * @param r Region to get RegionLoad for.
   *
   * @return RegionLoad instance.
   *
   * @throws IOException
   */
  private HServerLoad.RegionLoad createRegionLoad(final HRegion r) {
    byte[] name = r.getRegionName();
    int stores = 0;
    int storefiles = 0;
    int storeUncompressedSizeMB = 0;
    int storefileSizeMB = 0;
    int memstoreSizeMB = (int) (r.memstoreSize.get() / 1024 / 1024);
    int storefileIndexSizeMB = 0;
    int rootIndexSizeKB = 0;
    int totalStaticIndexSizeKB = 0;
    int totalStaticBloomSizeKB = 0;
    long totalCompactingKVs = 0;
    long currentCompactedKVs = 0;
    synchronized (r.stores) {
      stores += r.stores.size();
      for (Store store : r.stores.values()) {
        storefiles += store.getStorefilesCount();
        storeUncompressedSizeMB += (int) (store.getStoreSizeUncompressed()
            / 1024 / 1024);
        storefileSizeMB += (int) (store.getStorefilesSize() / 1024 / 1024);
        storefileIndexSizeMB += (int) (store.getStorefilesIndexSize() / 1024 / 1024);
        CompactionProgress progress = store.getCompactionProgress();
        if (progress != null) {
          totalCompactingKVs += progress.totalCompactingKVs;
          currentCompactedKVs += progress.currentCompactedKVs;
        }

        rootIndexSizeKB +=
            (int) (store.getStorefilesIndexSize() / 1024);

        totalStaticIndexSizeKB +=
          (int) (store.getTotalStaticIndexSize() / 1024);

        totalStaticBloomSizeKB +=
          (int) (store.getTotalStaticBloomSize() / 1024);
      }
    }
    return new HServerLoad.RegionLoad(name, stores, storefiles,
        storeUncompressedSizeMB,
        storefileSizeMB, memstoreSizeMB, storefileIndexSizeMB, rootIndexSizeKB,
        totalStaticIndexSizeKB, totalStaticBloomSizeKB,
        (int) r.readRequestsCount.get(), (int) r.writeRequestsCount.get(),
        totalCompactingKVs, currentCompactedKVs,
        r.getCoprocessorHost().getCoprocessors());
  }

  /**
   * @param encodedRegionName
   * @return An instance of RegionLoad.
   */
  public HServerLoad.RegionLoad createRegionLoad(final String encodedRegionName) {
    HRegion r = null;
    r = this.onlineRegions.get(encodedRegionName);
    return r != null ? createRegionLoad(r) : null;
  }

  /*
   * Cleanup after Throwable caught invoking method. Converts <code>t</code> to
   * IOE if it isn't already.
   *
   * @param t Throwable
   *
   * @return Throwable converted to an IOE; methods can only let out IOEs.
   */
  private Throwable cleanup(final Throwable t) {
    return cleanup(t, null);
  }

  /*
   * Cleanup after Throwable caught invoking method. Converts <code>t</code> to
   * IOE if it isn't already.
   *
   * @param t Throwable
   *
   * @param msg Message to log in error. Can be null.
   *
   * @return Throwable converted to an IOE; methods can only let out IOEs.
   */
  private Throwable cleanup(final Throwable t, final String msg) {
    // Don't log as error if NSRE; NSRE is 'normal' operation.
    if (t instanceof NotServingRegionException) {
      LOG.debug("NotServingRegionException; " +  t.getMessage());
      return t;
    }
    if (msg == null) {
      LOG.error("", RemoteExceptionHandler.checkThrowable(t));
    } else {
      LOG.error(msg, RemoteExceptionHandler.checkThrowable(t));
    }
    if (!checkOOME(t)) {
      checkFileSystem();
    }
    return t;
  }

  /*
   * @param t
   *
   * @return Make <code>t</code> an IOE if it isn't already.
   */
  private IOException convertThrowableToIOE(final Throwable t) {
    return convertThrowableToIOE(t, null);
  }

  /*
   * @param t
   *
   * @param msg Message to put in new IOE if passed <code>t</code> is not an IOE
   *
   * @return Make <code>t</code> an IOE if it isn't already.
   */
  private IOException convertThrowableToIOE(final Throwable t, final String msg) {
    return (t instanceof IOException ? (IOException) t : msg == null
        || msg.length() == 0 ? new IOException(t) : new IOException(msg, t));
  }

  /*
   * Check if an OOME and, if so, abort immediately to avoid creating more objects.
   *
   * @param e
   *
   * @return True if we OOME'd and are aborting.
   */
  public boolean checkOOME(final Throwable e) {
    boolean stop = false;
    try {
      if (e instanceof OutOfMemoryError
          || (e.getCause() != null && e.getCause() instanceof OutOfMemoryError)
          || (e.getMessage() != null && e.getMessage().contains(
              "java.lang.OutOfMemoryError"))) {
        stop = true;
        LOG.fatal(
          "Run out of memory; HRegionServer will abort itself immediately", e);
      }
    } finally {
      if (stop) {
        Runtime.getRuntime().halt(1);
      }
    }
    return stop;
  }

  /**
   * Checks to see if the file system is still accessible. If not, sets
   * abortRequested and stopRequested
   *
   * @return false if file system is not available
   */
  public boolean checkFileSystem() {
    if (this.fsOk && this.fs != null) {
      try {
        FSUtils.checkFileSystemAvailable(this.fs);
      } catch (IOException e) {
        abort("File System not available", e);
        this.fsOk = false;
      }
    }
    return this.fsOk;
  }

  /*
   * Inner class that runs on a long period checking if regions need compaction.
   */
  private static class CompactionChecker extends Chore {
    private final HRegionServer instance;
    private final int majorCompactPriority;
    private final static int DEFAULT_PRIORITY = Integer.MAX_VALUE;

    CompactionChecker(final HRegionServer h, final int sleepTime,
        final Stoppable stopper) {
      super("CompactionChecker", sleepTime, h);
      this.instance = h;
      LOG.info("Runs every " + StringUtils.formatTime(sleepTime));

      /* MajorCompactPriority is configurable.
       * If not set, the compaction will use default priority.
       */
      this.majorCompactPriority = this.instance.conf.
        getInt("hbase.regionserver.compactionChecker.majorCompactPriority",
        DEFAULT_PRIORITY);
    }

    @Override
    protected void chore() {
      for (HRegion r : this.instance.onlineRegions.values()) {
        if (r == null)
          continue;
        for (Store s : r.getStores().values()) {
          try {
            if (s.needsCompaction()) {
              // Queue a compaction. Will recognize if major is needed.
              this.instance.compactSplitThread.requestCompaction(r, s,
                getName() + " requests compaction");
            } else if (s.isMajorCompaction()) {
              if (majorCompactPriority == DEFAULT_PRIORITY ||
                  majorCompactPriority > r.getCompactPriority()) {
                this.instance.compactSplitThread.requestCompaction(r, s,
                    getName() + " requests major compaction; use default priority");
              } else {
               this.instance.compactSplitThread.requestCompaction(r, s,
                  getName() + " requests major compaction; use configured priority",
                  this.majorCompactPriority);
              }
            }
          } catch (IOException e) {
            LOG.warn("Failed major compaction check on " + r, e);
          }
        }
      }
    }
  }

  /**
   * Report the status of the server. A server is online once all the startup is
   * completed (setting up filesystem, starting service threads, etc.). This
   * method is designed mostly to be useful in tests.
   *
   * @return true if online, false if not.
   */
  public boolean isOnline() {
    return isOnline;
  }

  /**
   * Setup WAL log and replication if enabled.
   * Replication setup is done in here because it wants to be hooked up to WAL.
   * @return A WAL instance.
   * @throws IOException
   */
  private HLog setupWALAndReplication() throws IOException {
    final Path oldLogDir = new Path(rootDir, HConstants.HREGION_OLDLOGDIR_NAME);
    Path logdir = new Path(rootDir,
      HLog.getHLogDirectoryName(this.serverNameFromMasterPOV.toString()));
    if (LOG.isDebugEnabled()) LOG.debug("logdir=" + logdir);
    if (this.fs.exists(logdir)) {
      throw new RegionServerRunningException("Region server has already " +
        "created directory at " + this.serverNameFromMasterPOV.toString());
    }

    // Instantiate replication manager if replication enabled.  Pass it the
    // log directories.
    createNewReplicationInstance(conf, this, this.fs, logdir, oldLogDir);
    return instantiateHLog(logdir, oldLogDir);
  }

  /**
   * Called by {@link #setupWALAndReplication()} creating WAL instance.
   * @param logdir
   * @param oldLogDir
   * @return WAL instance.
   * @throws IOException
   */
  protected HLog instantiateHLog(Path logdir, Path oldLogDir) throws IOException {
    return new HLog(this.fs.getBackingFs(), logdir, oldLogDir, this.conf,
      getWALActionListeners(), this.serverNameFromMasterPOV.toString());
  }

  /**
   * Called by {@link #instantiateHLog(Path, Path)} setting up WAL instance.
   * Add any {@link WALActionsListener}s you want inserted before WAL startup.
   * @return List of WALActionsListener that will be passed in to
   * {@link HLog} on construction.
   */
  protected List<WALActionsListener> getWALActionListeners() {
    List<WALActionsListener> listeners = new ArrayList<WALActionsListener>();
    // Log roller.
    this.hlogRoller = new LogRoller(this, this);
    listeners.add(this.hlogRoller);
    if (this.replicationSourceHandler != null &&
        this.replicationSourceHandler.getWALActionsListener() != null) {
      // Replication handler is an implementation of WALActionsListener.
      listeners.add(this.replicationSourceHandler.getWALActionsListener());
    }
    return listeners;
  }

  protected LogRoller getLogRoller() {
    return hlogRoller;
  }

  /*
   * @param interval Interval since last time metrics were called.
   */
  protected void doMetrics() {
    try {
      metrics();
    } catch (Throwable e) {
      LOG.warn("Failed metrics", e);
    }
  }

  protected void metrics() {
    this.metrics.regions.set(this.onlineRegions.size());
    this.metrics.incrementRequests(this.requestCount.get());
    this.metrics.requests.intervalHeartBeat();
    // Is this too expensive every three seconds getting a lock on onlineRegions
    // and then per store carried? Can I make metrics be sloppier and avoid
    // the synchronizations?
    int stores = 0;
    int storefiles = 0;
    long memstoreSize = 0;
    int readRequestsCount = 0;
    int writeRequestsCount = 0;
    long storefileIndexSize = 0;
    HDFSBlocksDistribution hdfsBlocksDistribution =
      new HDFSBlocksDistribution();
    long totalStaticIndexSize = 0;
    long totalStaticBloomSize = 0;
    long numPutsWithoutWAL = 0;
    long dataInMemoryWithoutWAL = 0;
    long updatesBlockedMs = 0;

    // Note that this is a map of Doubles instead of Longs. This is because we
    // do effective integer division, which would perhaps truncate more than it
    // should because we do it only on one part of our sum at a time. Rather
    // than dividing at the end, where it is difficult to know the proper
    // factor, everything is exact then truncated.
    final Map<String, MutableDouble> tempVals =
        new HashMap<String, MutableDouble>();

    for (Map.Entry<String, HRegion> e : this.onlineRegions.entrySet()) {
      HRegion r = e.getValue();
      memstoreSize += r.memstoreSize.get();
      numPutsWithoutWAL += r.numPutsWithoutWAL.get();
      dataInMemoryWithoutWAL += r.dataInMemoryWithoutWAL.get();
      readRequestsCount += r.readRequestsCount.get();
      writeRequestsCount += r.writeRequestsCount.get();
      updatesBlockedMs += r.updatesBlockedMs.get();
      synchronized (r.stores) {
        stores += r.stores.size();
        for (Map.Entry<byte[], Store> ee : r.stores.entrySet()) {
            final Store store = ee.getValue();
            final SchemaMetrics schemaMetrics = store.getSchemaMetrics();

            {
              long tmpStorefiles = store.getStorefilesCount();
              schemaMetrics.accumulateStoreMetric(tempVals,
                  StoreMetricType.STORE_FILE_COUNT, tmpStorefiles);
              storefiles += tmpStorefiles;
            }


            {
              long tmpStorefileIndexSize = store.getStorefilesIndexSize();
              schemaMetrics.accumulateStoreMetric(tempVals,
                  StoreMetricType.STORE_FILE_INDEX_SIZE,
                  (long) (tmpStorefileIndexSize / (1024.0 * 1024)));
              storefileIndexSize += tmpStorefileIndexSize;
            }

            {
              long tmpStorefilesSize = store.getStorefilesSize();
              schemaMetrics.accumulateStoreMetric(tempVals,
                  StoreMetricType.STORE_FILE_SIZE_MB,
                  (long) (tmpStorefilesSize / (1024.0 * 1024)));
            }

            {
              long tmpStaticBloomSize = store.getTotalStaticBloomSize();
              schemaMetrics.accumulateStoreMetric(tempVals,
                  StoreMetricType.STATIC_BLOOM_SIZE_KB,
                  (long) (tmpStaticBloomSize / 1024.0));
              totalStaticBloomSize += tmpStaticBloomSize;
            }

            {
              long tmpStaticIndexSize = store.getTotalStaticIndexSize();
              schemaMetrics.accumulateStoreMetric(tempVals,
                  StoreMetricType.STATIC_INDEX_SIZE_KB,
                  (long) (tmpStaticIndexSize / 1024.0));
              totalStaticIndexSize += tmpStaticIndexSize;
            }

            schemaMetrics.accumulateStoreMetric(tempVals,
                StoreMetricType.MEMSTORE_SIZE_MB,
                (long) (store.getMemStoreSize() / (1024.0 * 1024)));
        }
      }

      hdfsBlocksDistribution.add(r.getHDFSBlocksDistribution());
    }

    for (Entry<String, MutableDouble> e : tempVals.entrySet()) {
      RegionMetricsStorage.setNumericMetric(e.getKey(), e.getValue().longValue());
    }

    this.metrics.stores.set(stores);
    this.metrics.storefiles.set(storefiles);
    this.metrics.memstoreSizeMB.set((int) (memstoreSize / (1024 * 1024)));
    this.metrics.mbInMemoryWithoutWAL.set((int) (dataInMemoryWithoutWAL / (1024 * 1024)));
    this.metrics.numPutsWithoutWAL.set(numPutsWithoutWAL);
    this.metrics.storefileIndexSizeMB.set(
        (int) (storefileIndexSize / (1024 * 1024)));
    this.metrics.rootIndexSizeKB.set(
        (int) (storefileIndexSize / 1024));
    this.metrics.totalStaticIndexSizeKB.set(
        (int) (totalStaticIndexSize / 1024));
    this.metrics.totalStaticBloomSizeKB.set(
        (int) (totalStaticBloomSize / 1024));
    this.metrics.readRequestsCount.set(readRequestsCount);
    this.metrics.writeRequestsCount.set(writeRequestsCount);
    this.metrics.compactionQueueSize.set(compactSplitThread
        .getCompactionQueueSize());
    this.metrics.flushQueueSize.set(cacheFlusher
        .getFlushQueueSize());
    this.metrics.updatesBlockedSeconds.update(updatesBlockedMs > 0 ? 
        updatesBlockedMs/1000: 0);
    final long updatesBlockedMsHigherWater = cacheFlusher.getUpdatesBlockedMsHighWater().get();
    this.metrics.updatesBlockedSecondsHighWater.update(updatesBlockedMsHigherWater > 0 ? 
        updatesBlockedMsHigherWater/1000: 0);

    BlockCache blockCache = cacheConfig.getBlockCache();
    if (blockCache != null) {
      this.metrics.blockCacheCount.set(blockCache.size());
      this.metrics.blockCacheFree.set(blockCache.getFreeSize());
      this.metrics.blockCacheSize.set(blockCache.getCurrentSize());
      CacheStats cacheStats = blockCache.getStats();
      this.metrics.blockCacheHitCount.set(cacheStats.getHitCount());
      this.metrics.blockCacheMissCount.set(cacheStats.getMissCount());
      this.metrics.blockCacheEvictedCount.set(blockCache.getEvictedCount());
      double ratio = blockCache.getStats().getHitRatio();
      int percent = (int) (ratio * 100);
      this.metrics.blockCacheHitRatio.set(percent);
      ratio = blockCache.getStats().getHitCachingRatio();
      percent = (int) (ratio * 100);
      this.metrics.blockCacheHitCachingRatio.set(percent);
      // past N period block cache hit / hit caching ratios
      cacheStats.rollMetricsPeriod();
      ratio = cacheStats.getHitRatioPastNPeriods();
      percent = (int) (ratio * 100);
      this.metrics.blockCacheHitRatioPastNPeriods.set(percent);
      ratio = cacheStats.getHitCachingRatioPastNPeriods();
      percent = (int) (ratio * 100);
      this.metrics.blockCacheHitCachingRatioPastNPeriods.set(percent);
    }
    float localityIndex = hdfsBlocksDistribution.getBlockLocalityIndex(
      getServerName().getHostname());
    int percent = (int) (localityIndex * 100);
    this.metrics.hdfsBlocksLocalityIndex.set(percent);

  }

  /**
   * @return Region server metrics instance.
   */
  public RegionServerMetrics getMetrics() {
    return this.metrics;
  }

  /**
   * @return Master address tracker instance.
   */
  public MasterAddressTracker getMasterAddressManager() {
    return this.masterAddressManager;
  }

  /*
   * Start maintanence Threads, Server, Worker and lease checker threads.
   * Install an UncaughtExceptionHandler that calls abort of RegionServer if we
   * get an unhandled exception. We cannot set the handler on all threads.
   * Server's internal Listener thread is off limits. For Server, if an OOME, it
   * waits a while then retries. Meantime, a flush or a compaction that tries to
   * run should trigger same critical condition and the shutdown will run. On
   * its way out, this server will shut down Server. Leases are sort of
   * inbetween. It has an internal thread that while it inherits from Chore, it
   * keeps its own internal stop mechanism so needs to be stopped by this
   * hosting server. Worker logs the exception and exits.
   */
  private void startServiceThreads() throws IOException {
    String n = Thread.currentThread().getName();
    UncaughtExceptionHandler handler = new UncaughtExceptionHandler() {
      public void uncaughtException(Thread t, Throwable e) {
        abort("Uncaught exception in service thread " + t.getName(), e);
      }
    };

    // Start executor services
    this.service = new ExecutorService(getServerName().toString());
    this.service.startExecutorService(ExecutorType.RS_OPEN_REGION,
      conf.getInt("hbase.regionserver.executor.openregion.threads", 3));
    this.service.startExecutorService(ExecutorType.RS_OPEN_ROOT,
      conf.getInt("hbase.regionserver.executor.openroot.threads", 1));
    this.service.startExecutorService(ExecutorType.RS_OPEN_META,
      conf.getInt("hbase.regionserver.executor.openmeta.threads", 1));
    this.service.startExecutorService(ExecutorType.RS_CLOSE_REGION,
      conf.getInt("hbase.regionserver.executor.closeregion.threads", 3));
    this.service.startExecutorService(ExecutorType.RS_CLOSE_ROOT,
      conf.getInt("hbase.regionserver.executor.closeroot.threads", 1));
    this.service.startExecutorService(ExecutorType.RS_CLOSE_META,
      conf.getInt("hbase.regionserver.executor.closemeta.threads", 1));

    Threads.setDaemonThreadRunning(this.hlogRoller.getThread(), n + ".logRoller", handler);
    Threads.setDaemonThreadRunning(this.cacheFlusher.getThread(), n + ".cacheFlusher",
      handler);
    Threads.setDaemonThreadRunning(this.compactionChecker.getThread(), n +
      ".compactionChecker", handler);
    Threads
        .setDaemonThreadRunning(this.healthCheckChore.getThread(), n + ".healthChecker", handler);

    // Leases is not a Thread. Internally it runs a daemon thread. If it gets
    // an unhandled exception, it will just exit.
    this.leases.setName(n + ".leaseChecker");
    this.leases.start();

    // Put up the webui.  Webui may come up on port other than configured if
    // that port is occupied. Adjust serverInfo if this is the case.
    this.webuiport = putUpWebUI();

    if (this.replicationSourceHandler == this.replicationSinkHandler &&
        this.replicationSourceHandler != null) {
      this.replicationSourceHandler.startReplicationService();
    } else if (this.replicationSourceHandler != null) {
      this.replicationSourceHandler.startReplicationService();
    } else if (this.replicationSinkHandler != null) {
      this.replicationSinkHandler.startReplicationService();
    }

    // Start Server.  This service is like leases in that it internally runs
    // a thread.
    this.rpcServer.start();

    // Create the log splitting worker and start it
    this.splitLogWorker = new SplitLogWorker(this.zooKeeper,
        this.getConfiguration(), this.getServerName().toString());
    splitLogWorker.start();
<<<<<<< HEAD
     
=======
    
    //Open the dummy region for security
    this.dummyForSecurity.openHRegion(null);
>>>>>>> ee834a0c
  }
  
  /**
   * Puts up the webui.
   * @return Returns final port -- maybe different from what we started with.
   * @throws IOException
   */
  private int putUpWebUI() throws IOException {
    int port = this.conf.getInt("hbase.regionserver.info.port", 60030);
    // -1 is for disabling info server
    if (port < 0) return port;
    String addr = this.conf.get("hbase.regionserver.info.bindAddress", "0.0.0.0");
    // check if auto port bind enabled
    boolean auto = this.conf.getBoolean(HConstants.REGIONSERVER_INFO_PORT_AUTO,
        false);
    while (true) {
      try {
        this.infoServer = new InfoServer("regionserver", addr, port, false, this.conf);
        this.infoServer.addServlet("status", "/rs-status", RSStatusServlet.class);
        this.infoServer.addServlet("dump", "/dump", RSDumpServlet.class);
        this.infoServer.setAttribute(REGIONSERVER, this);
        this.infoServer.setAttribute(REGIONSERVER_CONF, conf);
        this.infoServer.start();
        break;
      } catch (BindException e) {
        if (!auto) {
          // auto bind disabled throw BindException
          throw e;
        }
        // auto bind enabled, try to use another port
        LOG.info("Failed binding http info server to port: " + port);
        port++;
      }
    }
    return port;
  }

  /*
   * Verify that server is healthy
   */
  private boolean isHealthy() {
    if (!fsOk) {
      // File system problem
      return false;
    }
    // Verify that all threads are alive
    if (!(leases.isAlive()
        && cacheFlusher.isAlive() && hlogRoller.isAlive()
        && this.compactionChecker.isAlive() && this.healthCheckChore.isAlive())) {
      stop("One or more threads are no longer alive -- stop");
      return false;
    }
    return true;
  }

  @Override
  public HLog getWAL() {
    return this.hlog;
  }

  @Override
  public CatalogTracker getCatalogTracker() {
    return this.catalogTracker;
  }

  @Override
  public void stop(final String msg) {
    try {
      if (this.dummyForSecurity.getCoprocessorHost() != null) {
        this.dummyForSecurity.getCoprocessorHost().preStop(msg);
      }
      this.stopped = true;
      LOG.info("STOPPED: " + msg);
      // Wakes run() if it is sleeping
      sleeper.skipSleepCycle();
    } catch (IOException exp) {
      LOG.warn("The region server did not stop", exp);
    }
  }

  public void waitForServerOnline(){
    while (!isOnline() && !isStopped()){
       sleeper.sleep();
    }
  }

  @Override
  public void postOpenDeployTasks(final HRegion r, final CatalogTracker ct,
      final boolean daughter)
  throws KeeperException, IOException {
    checkOpen();
    LOG.info("Post open deploy tasks for region=" + r.getRegionNameAsString() +
      ", daughter=" + daughter);
    // Do checks to see if we need to compact (references or too many files)
    for (Store s : r.getStores().values()) {
      if (s.hasReferences() || s.needsCompaction()) {
        getCompactionRequester().requestCompaction(r, s, "Opening Region");
      }
    }
    // Update ZK, ROOT or META
    if (r.getRegionInfo().isRootRegion()) {
      RootLocationEditor.setRootLocation(getZooKeeper(),
       this.serverNameFromMasterPOV);
    } else if (r.getRegionInfo().isMetaRegion()) {
      MetaEditor.updateMetaLocation(ct, r.getRegionInfo(),
        this.serverNameFromMasterPOV);
    } else {
      if (daughter) {
        // If daughter of a split, update whole row, not just location.
        MetaEditor.addDaughter(ct, r.getRegionInfo(),
          this.serverNameFromMasterPOV);
      } else {
        MetaEditor.updateRegionLocation(ct, r.getRegionInfo(),
          this.serverNameFromMasterPOV);
      }
    }
    LOG.info("Done with post open deploy task for region=" +
      r.getRegionNameAsString() + ", daughter=" + daughter);

  }

  /**
   * Return a reference to the metrics instance used for counting RPC calls.
   * @return Metrics instance.
   */
  public HBaseRpcMetrics getRpcMetrics() {
    return rpcServer.getRpcMetrics();
  }

  @Override
  public RpcServer getRpcServer() {
    return rpcServer;
  }

  /**
   * Cause the server to exit without closing the regions it is serving, the log
   * it is using and without notifying the master. Used unit testing and on
   * catastrophic events such as HDFS is yanked out from under hbase or we OOME.
   *
   * @param reason
   *          the reason we are aborting
   * @param cause
   *          the exception that caused the abort, or null
   */
  public void abort(String reason, Throwable cause) {
    String msg = "ABORTING region server " + this + ": " + reason;
    if (cause != null) {
      LOG.fatal(msg, cause);
    } else {
      LOG.fatal(msg);
    }
    this.abortRequested = true;
    this.reservedSpace.clear();
    // HBASE-4014: show list of coprocessors that were loaded to help debug
    // regionserver crashes.Note that we're implicitly using
    // java.util.HashSet's toString() method to print the coprocessor names.
    LOG.fatal("RegionServer abort: loaded coprocessors are: " +
        CoprocessorHost.getLoadedCoprocessors());
    if (this.metrics != null) {
      LOG.info("Dump of metrics: " + this.metrics);
    }
    // Do our best to report our abort to the master, but this may not work
    try {
      if (cause != null) {
        msg += "\nCause:\n" + StringUtils.stringifyException(cause);
      }
      if (hbaseMaster != null) {
        hbaseMaster.reportRSFatalError(
            this.serverNameFromMasterPOV.getVersionedBytes(), msg);
      }
    } catch (Throwable t) {
      LOG.warn("Unable to report fatal error to master", t);
    }
    stop(reason);
  }

  /**
   * @see HRegionServer#abort(String, Throwable)
   */
  public void abort(String reason) {
    abort(reason, null);
  }

  public boolean isAborted() {
    return this.abortRequested;
  }

  /*
   * Simulate a kill -9 of this server. Exits w/o closing regions or cleaninup
   * logs but it does close socket in case want to bring up server on old
   * hostname+port immediately.
   */
  protected void kill() {
    this.killed = true;
    abort("Simulated kill");
  }

  /**
   * Wait on all threads to finish. Presumption is that all closes and stops
   * have already been called.
   */
  protected void join() {
    Threads.shutdown(this.healthCheckChore.getThread());
    Threads.shutdown(this.compactionChecker.getThread());
    Threads.shutdown(this.cacheFlusher.getThread());   
    if (this.hlogRoller != null) {
      Threads.shutdown(this.hlogRoller.getThread());
    }
    if (this.compactSplitThread != null) {
      this.compactSplitThread.join();
    }
    if (this.service != null) this.service.shutdown();
    if (this.replicationSourceHandler != null &&
        this.replicationSourceHandler == this.replicationSinkHandler) {
      this.replicationSourceHandler.stopReplicationService();
    } else if (this.replicationSourceHandler != null) {
      this.replicationSourceHandler.stopReplicationService();
    } else if (this.replicationSinkHandler != null) {
      this.replicationSinkHandler.stopReplicationService();
    }
  }

  /**
   * @return Return the object that implements the replication
   * source service.
   */
  ReplicationSourceService getReplicationSourceService() {
    return replicationSourceHandler;
  }

  /**
   * @return Return the object that implements the replication
   * sink service.
   */
  ReplicationSinkService getReplicationSinkService() {
    return replicationSinkHandler;
  }

  /**
   * Get the current master from ZooKeeper and open the RPC connection to it.
   *
   * Method will block until a master is available. You can break from this
   * block by requesting the server stop.
   *
   * @return master + port, or null if server has been stopped
   */
  private ServerName getMaster() {
    ServerName masterServerName = null;
    long previousLogTime = 0;
    HMasterRegionInterface master = null;
    InetSocketAddress masterIsa = null;
    while (keepLooping() && master == null) {
      masterServerName = this.masterAddressManager.getMasterAddress();
      if (masterServerName == null) {
        if (!keepLooping()) {
          // give up with no connection.
          LOG.debug("No master found and cluster is stopped; bailing out");
          return null;
        }
        LOG.debug("No master found; retry");
        previousLogTime = System.currentTimeMillis();

        sleeper.sleep();
        continue;
      }

      masterIsa =
        new InetSocketAddress(masterServerName.getHostname(), masterServerName.getPort());

      LOG.info("Attempting connect to Master server at " +
        this.masterAddressManager.getMasterAddress());
      try {
        // Do initial RPC setup. The final argument indicates that the RPC
        // should retry indefinitely.
        master = (HMasterRegionInterface) HBaseRPC.waitForProxy(
            HMasterRegionInterface.class, HMasterRegionInterface.VERSION,
            masterIsa, this.conf, -1,
            this.rpcTimeout, this.rpcTimeout);
      } catch (IOException e) {
        e = e instanceof RemoteException ?
            ((RemoteException)e).unwrapRemoteException() : e;
        if (e instanceof ServerNotRunningYetException) {
          if (System.currentTimeMillis() > (previousLogTime+1000)){
            LOG.info("Master isn't available yet, retrying");
            previousLogTime = System.currentTimeMillis();
          }
        } else {
          if (System.currentTimeMillis() > (previousLogTime + 1000)) {
            LOG.warn("Unable to connect to master. Retrying. Error was:", e);
            previousLogTime = System.currentTimeMillis();
          }
        }
        try {
          Thread.sleep(200);
        } catch (InterruptedException ignored) {
        }
      }
    }
    LOG.info("Connected to master at " + masterIsa);
    this.hbaseMaster = master;
    return masterServerName;
  }

  /**
   * @return True if we should break loop because cluster is going down or
   * this server has been stopped or hdfs has gone bad.
   */
  private boolean keepLooping() {
    return !this.stopped && isClusterUp();
  }

  /*
   * Let the master know we're here Run initialization using parameters passed
   * us by the master.
   * @return A Map of key/value configurations we got from the Master else
   * null if we failed to register.
   * @throws IOException
   */
  private MapWritable reportForDuty() throws IOException {
    MapWritable result = null;
    ServerName masterServerName = getMaster();
    if (masterServerName == null) return result;
    try {
      this.requestCount.set(0);
      LOG.info("Telling master at " + masterServerName + " that we are up " +
        "with port=" + this.isa.getPort() + ", startcode=" + this.startcode);
      long now = EnvironmentEdgeManager.currentTimeMillis();
      int port = this.isa.getPort();
      result = this.hbaseMaster.regionServerStartup(port, this.startcode, now);
    } catch (RemoteException e) {
      IOException ioe = e.unwrapRemoteException();
      if (ioe instanceof ClockOutOfSyncException) {
        LOG.fatal("Master rejected startup because clock is out of sync", ioe);
        // Re-throw IOE will cause RS to abort
        throw ioe;
      } else {
        LOG.warn("remote error telling master we are up", e);
      }
    } catch (IOException e) {
      LOG.warn("error telling master we are up", e);
    }
    return result;
  }

  /**
   * Closes all regions.  Called on our way out.
   * Assumes that its not possible for new regions to be added to onlineRegions
   * while this method runs.
   */
  protected void closeAllRegions(final boolean abort) {
    closeUserRegions(abort);
    closeMetaTableRegions(abort);
  }

  /**
   * Close root and meta regions if we carry them
   * @param abort Whether we're running an abort.
   */
  void closeMetaTableRegions(final boolean abort) {
    HRegion meta = null;
    HRegion root = null;
    this.lock.writeLock().lock();
    try {
      for (Map.Entry<String, HRegion> e: onlineRegions.entrySet()) {
        HRegionInfo hri = e.getValue().getRegionInfo();
        if (hri.isRootRegion()) {
          root = e.getValue();
        } else if (hri.isMetaRegion()) {
          meta = e.getValue();
        }
        if (meta != null && root != null) break;
      }
    } finally {
      this.lock.writeLock().unlock();
    }
    if (meta != null) closeRegion(meta.getRegionInfo(), abort, false);
    if (root != null) closeRegion(root.getRegionInfo(), abort, false);
  }

  /**
   * Schedule closes on all user regions.
   * Should be safe calling multiple times because it wont' close regions
   * that are already closed or that are closing.
   * @param abort Whether we're running an abort.
   */
  void closeUserRegions(final boolean abort) {
    this.lock.writeLock().lock();
    try {
      for (Map.Entry<String, HRegion> e: this.onlineRegions.entrySet()) {
        HRegion r = e.getValue();
        if (!r.getRegionInfo().isMetaTable() && r.isAvailable()) {
          // Don't update zk with this close transition; pass false.
          closeRegion(r.getRegionInfo(), abort, false);
        }
      }
      //Close the dummy region for security
      closeRegion(this.dummyForSecurity.getRegionInfo(), abort, false);
    } finally {
      this.lock.writeLock().unlock();
    }
  }

  @Override
  @QosPriority(priority=HConstants.HIGH_QOS)
  public HRegionInfo getRegionInfo(final byte[] regionName)
  throws NotServingRegionException, IOException {
    checkOpen();
    requestCount.incrementAndGet();
    return getRegion(regionName).getRegionInfo();
  }

  public Result getClosestRowBefore(final byte[] regionName, final byte[] row,
      final byte[] family) throws IOException {
    checkOpen();
    requestCount.incrementAndGet();
    try {
      // locate the region we're operating on
      HRegion region = getRegion(regionName);
      // ask the region for all the data

      Result r = region.getClosestRowBefore(row, family);
      return r;
    } catch (Throwable t) {
      throw convertThrowableToIOE(cleanup(t));
    }
  }

  /** {@inheritDoc} */
  public Result get(byte[] regionName, Get get) throws IOException {
    checkOpen();
    requestCount.incrementAndGet();
    try {
      HRegion region = getRegion(regionName);
      return region.get(get, getLockFromId(get.getLockId()));
    } catch (Throwable t) {
      throw convertThrowableToIOE(cleanup(t));
    }
  }

  public boolean exists(byte[] regionName, Get get) throws IOException {
    checkOpen();
    requestCount.incrementAndGet();
    try {
      HRegion region = getRegion(regionName);
      Integer lock = getLockFromId(get.getLockId());
      if (region.getCoprocessorHost() != null) {
        Boolean result = region.getCoprocessorHost().preExists(get);
        if (result != null) {
          return result.booleanValue();
        }
      }
      Result r = region.get(get, lock);
      boolean result = r != null && !r.isEmpty();
      if (region.getCoprocessorHost() != null) {
        result = region.getCoprocessorHost().postExists(get, result);
      }
      return result;
    } catch (Throwable t) {
      throw convertThrowableToIOE(cleanup(t));
    }
  }

  public void put(final byte[] regionName, final Put put) throws IOException {
    if (put.getRow() == null) {
      throw new IllegalArgumentException("update has null row");
    }

    checkOpen();
    this.requestCount.incrementAndGet();
    HRegion region = getRegion(regionName);
    try {
      if (!region.getRegionInfo().isMetaTable()) {
        this.cacheFlusher.reclaimMemStoreMemory();
      }
      boolean writeToWAL = put.getWriteToWAL();
      region.put(put, getLockFromId(put.getLockId()), writeToWAL);
    } catch (Throwable t) {
      throw convertThrowableToIOE(cleanup(t));
    }
  }

  public int put(final byte[] regionName, final List<Put> puts)
      throws IOException {
    checkOpen();
    HRegion region = null;
    int i = 0;

    try {
      region = getRegion(regionName);
      if (!region.getRegionInfo().isMetaTable()) {
        this.cacheFlusher.reclaimMemStoreMemory();
      }

      @SuppressWarnings("unchecked")
      Pair<Mutation, Integer>[] putsWithLocks = new Pair[puts.size()];

      for (Put p : puts) {
        Integer lock = getLockFromId(p.getLockId());
        putsWithLocks[i++] = new Pair<Mutation, Integer>(p, lock);
      }

      this.requestCount.addAndGet(puts.size());
      OperationStatus codes[] = region.batchMutate(putsWithLocks);
      for (i = 0; i < codes.length; i++) {
        if (codes[i].getOperationStatusCode() != OperationStatusCode.SUCCESS) {
          return i;
        }
      }
      return -1;
    } catch (Throwable t) {
      throw convertThrowableToIOE(cleanup(t));
    }
  }

  private boolean checkAndMutate(final byte[] regionName, final byte[] row,
      final byte[] family, final byte[] qualifier, final CompareOp compareOp,
      final WritableByteArrayComparable comparator, final Writable w,
      Integer lock) throws IOException {
    checkOpen();
    this.requestCount.incrementAndGet();
    HRegion region = getRegion(regionName);
    try {
      if (!region.getRegionInfo().isMetaTable()) {
        this.cacheFlusher.reclaimMemStoreMemory();
      }
      return region.checkAndMutate(row, family, qualifier, compareOp,
        comparator, w, lock, true);
    } catch (Throwable t) {
      throw convertThrowableToIOE(cleanup(t));
    }
  }

  /**
   *
   * @param regionName
   * @param row
   * @param family
   * @param qualifier
   * @param value
   *          the expected value
   * @param put
   * @throws IOException
   * @return true if the new put was execute, false otherwise
   */
  public boolean checkAndPut(final byte[] regionName, final byte[] row,
      final byte[] family, final byte[] qualifier, final byte[] value,
      final Put put) throws IOException {
    checkOpen();
    if (regionName == null) {
      throw new IOException("Invalid arguments to checkAndPut "
          + "regionName is null");
    }
    HRegion region = getRegion(regionName);
    Integer lock = getLockFromId(put.getLockId());
    WritableByteArrayComparable comparator = new BinaryComparator(value);
    if (region.getCoprocessorHost() != null) {
      Boolean result = region.getCoprocessorHost()
        .preCheckAndPut(row, family, qualifier, CompareOp.EQUAL, comparator,
          put);
      if (result != null) {
        return result.booleanValue();
      }
    }
    boolean result = checkAndMutate(regionName, row, family, qualifier,
        CompareOp.EQUAL, comparator, put,
      lock);
    if (region.getCoprocessorHost() != null) {
      result = region.getCoprocessorHost().postCheckAndPut(row, family,
        qualifier, CompareOp.EQUAL, comparator, put, result);
    }
    return result;
  }

  /**
   *
   * @param regionName
   * @param row
   * @param family
   * @param qualifier
   * @param compareOp
   * @param comparator
   * @param put
   * @throws IOException
   * @return true if the new put was execute, false otherwise
   */
  public boolean checkAndPut(final byte[] regionName, final byte[] row,
      final byte[] family, final byte[] qualifier, final CompareOp compareOp,
      final WritableByteArrayComparable comparator, final Put put)
       throws IOException {
    checkOpen();
    if (regionName == null) {
      throw new IOException("Invalid arguments to checkAndPut "
          + "regionName is null");
    }
    HRegion region = getRegion(regionName);
    Integer lock = getLockFromId(put.getLockId());
    if (region.getCoprocessorHost() != null) {
      Boolean result = region.getCoprocessorHost()
        .preCheckAndPut(row, family, qualifier, compareOp, comparator, put);
      if (result != null) {
        return result.booleanValue();
      }
    }
    boolean result = checkAndMutate(regionName, row, family, qualifier,
      compareOp, comparator, put, lock);
    if (region.getCoprocessorHost() != null) {
      result = region.getCoprocessorHost().postCheckAndPut(row, family,
        qualifier, compareOp, comparator, put, result);
    }
    return result;
  }

  /**
   *
   * @param regionName
   * @param row
   * @param family
   * @param qualifier
   * @param value
   *          the expected value
   * @param delete
   * @throws IOException
   * @return true if the new put was execute, false otherwise
   */
  public boolean checkAndDelete(final byte[] regionName, final byte[] row,
      final byte[] family, final byte[] qualifier, final byte[] value,
      final Delete delete) throws IOException {
    checkOpen();

    if (regionName == null) {
      throw new IOException("Invalid arguments to checkAndDelete "
          + "regionName is null");
    }
    HRegion region = getRegion(regionName);
    Integer lock = getLockFromId(delete.getLockId());
    WritableByteArrayComparable comparator = new BinaryComparator(value);
    if (region.getCoprocessorHost() != null) {
      Boolean result = region.getCoprocessorHost().preCheckAndDelete(row,
        family, qualifier, CompareOp.EQUAL, comparator, delete);
      if (result != null) {
        return result.booleanValue();
      }
    }
    boolean result = checkAndMutate(regionName, row, family, qualifier,
      CompareOp.EQUAL, comparator, delete, lock);
    if (region.getCoprocessorHost() != null) {
      result = region.getCoprocessorHost().postCheckAndDelete(row, family,
        qualifier, CompareOp.EQUAL, comparator, delete, result);
    }
    return result;
  }

  @Override
  public List<String> getStoreFileList(byte[] regionName, byte[] columnFamily)
    throws IllegalArgumentException {
    return getStoreFileList(regionName, new byte[][]{columnFamily});
  }

  @Override
  public List<String> getStoreFileList(byte[] regionName, byte[][] columnFamilies)
    throws IllegalArgumentException {
    HRegion region = getOnlineRegion(regionName);
    if (region == null) {
      throw new IllegalArgumentException("No region: " + new String(regionName)
          + " available");
    }
    return region.getStoreFileList(columnFamilies);
  }

  public List<String> getStoreFileList(byte[] regionName)
    throws IllegalArgumentException {
    HRegion region = getOnlineRegion(regionName);
    if (region == null) {
      throw new IllegalArgumentException("No region: " + new String(regionName)
          + " available");
    }
    Set<byte[]> columnFamilies = region.getStores().keySet();
    int nCF = columnFamilies.size();
    return region.getStoreFileList(columnFamilies.toArray(new byte[nCF][]));
  }
  
 /**
  * Flushes the given region
  */
  public void flushRegion(byte[] regionName)
    throws IllegalArgumentException, IOException {
    HRegion region = getOnlineRegion(regionName);
    if (region == null) {
      throw new IllegalArgumentException("No region : " + new String(regionName)
      + " available");
    }
    region.flushcache();
  }

 /**
   * Flushes the given region if lastFlushTime < ifOlderThanTS
   */
   public void flushRegion(byte[] regionName, long ifOlderThanTS)
     throws IllegalArgumentException, IOException {
     HRegion region = getOnlineRegion(regionName);
     if (region == null) {
       throw new IllegalArgumentException("No region : " + new String(regionName)
       + " available");
     }
     if (region.getLastFlushTime() < ifOlderThanTS) region.flushcache();
   }

  /**
   * Gets last flush time for the given region
   * @return the last flush time for a region
   */
  public long getLastFlushTime(byte[] regionName) {
    HRegion region = getOnlineRegion(regionName);
    if (region == null) {
      throw new IllegalArgumentException("No region : " + new String(regionName)
      + " available");
    }
    return region.getLastFlushTime();
  }
 
  /**
   *
   * @param regionName
   * @param row
   * @param family
   * @param qualifier
   * @param compareOp
   * @param comparator
   * @param delete
   * @throws IOException
   * @return true if the new put was execute, false otherwise
   */
  public boolean checkAndDelete(final byte[] regionName, final byte[] row,
      final byte[] family, final byte[] qualifier, final CompareOp compareOp,
      final WritableByteArrayComparable comparator, final Delete delete)
      throws IOException {
    checkOpen();

    if (regionName == null) {
      throw new IOException("Invalid arguments to checkAndDelete "
        + "regionName is null");
    }
    HRegion region = getRegion(regionName);
    Integer lock = getLockFromId(delete.getLockId());
    if (region.getCoprocessorHost() != null) {
      Boolean result = region.getCoprocessorHost().preCheckAndDelete(row,
        family, qualifier, compareOp, comparator, delete);
     if (result != null) {
       return result.booleanValue();
     }
    }
    boolean result = checkAndMutate(regionName, row, family, qualifier,
      compareOp, comparator, delete, lock);
   if (region.getCoprocessorHost() != null) {
     result = region.getCoprocessorHost().postCheckAndDelete(row, family,
       qualifier, compareOp, comparator, delete, result);
   }
   return result;
 }

  //
  // remote scanner interface
  //

  public long openScanner(byte[] regionName, Scan scan) throws IOException {
    checkOpen();
    NullPointerException npe = null;
    if (regionName == null) {
      npe = new NullPointerException("regionName is null");
    } else if (scan == null) {
      npe = new NullPointerException("scan is null");
    }
    if (npe != null) {
      throw new IOException("Invalid arguments to openScanner", npe);
    }
    requestCount.incrementAndGet();
    try {
      HRegion r = getRegion(regionName);
      r.checkRow(scan.getStartRow(), "Scan");
      r.prepareScanner(scan);
      RegionScanner s = null;
      if (r.getCoprocessorHost() != null) {
        s = r.getCoprocessorHost().preScannerOpen(scan);
      }
      if (s == null) {
        s = r.getScanner(scan);
      }
      if (r.getCoprocessorHost() != null) {
        RegionScanner savedScanner = r.getCoprocessorHost().postScannerOpen(
            scan, s);
        if (savedScanner == null) {
          LOG.warn("PostScannerOpen impl returning null. "
              + "Check the RegionObserver implementation.");
        } else {
          s = savedScanner;
        }
      }
      return addScanner(s);
    } catch (Throwable t) {
      throw convertThrowableToIOE(cleanup(t, "Failed openScanner"));
    }
  }

  protected long addScanner(RegionScanner s) throws LeaseStillHeldException {
    long scannerId = -1L;
    scannerId = rand.nextLong();
    String scannerName = String.valueOf(scannerId);
    scanners.put(scannerName, s);
    this.leases.createLease(scannerName, new ScannerListener(scannerName));
    return scannerId;
  }

  public Result next(final long scannerId) throws IOException {
    Result[] res = next(scannerId, 1);
    if (res == null || res.length == 0) {
      return null;
    }
    return res[0];
  }

  public Result[] next(final long scannerId, int nbRows) throws IOException {
    String scannerName = String.valueOf(scannerId);
    RegionScanner s = this.scanners.get(scannerName);
    if (s == null) throw new UnknownScannerException("Name: " + scannerName);
    try {
      checkOpen();
    } catch (IOException e) {
      // If checkOpen failed, server not running or filesystem gone,
      // cancel this lease; filesystem is gone or we're closing or something.
      try {
        this.leases.cancelLease(scannerName);
      } catch (LeaseException le) {
        LOG.info("Server shutting down and client tried to access missing scanner " +
          scannerName);
      }
      throw e;
    }
    Leases.Lease lease = null;
    try {
      // Remove lease while its being processed in server; protects against case
      // where processing of request takes > lease expiration time.
      lease = this.leases.removeLease(scannerName);
      List<Result> results = new ArrayList<Result>(nbRows);
      long currentScanResultSize = 0;
      List<KeyValue> values = new ArrayList<KeyValue>();

      // Call coprocessor. Get region info from scanner.
      HRegion region = getRegion(s.getRegionInfo().getRegionName());
      if (region != null && region.getCoprocessorHost() != null) {
        Boolean bypass = region.getCoprocessorHost().preScannerNext(s,
            results, nbRows);
        if (!results.isEmpty()) {
          for (Result r : results) {
            for (KeyValue kv : r.raw()) {
              currentScanResultSize += kv.heapSize();
            }
          }
        }
        if (bypass != null) {
          return s.isFilterDone() && results.isEmpty() ? null
              : results.toArray(new Result[0]);
        }
      }

      for (int i = 0; i < nbRows
          && currentScanResultSize < maxScannerResultSize; i++) {
        requestCount.incrementAndGet();
        // Collect values to be returned here
        boolean moreRows = s.next(values, SchemaMetrics.METRIC_NEXTSIZE);
        if (!values.isEmpty()) {
          for (KeyValue kv : values) {
            currentScanResultSize += kv.heapSize();
          }
          results.add(new Result(values));
        }
        if (!moreRows) {
          break;
        }
        values.clear();
      }

      // coprocessor postNext hook
      if (region != null && region.getCoprocessorHost() != null) {
        region.getCoprocessorHost().postScannerNext(s, results, nbRows, true);
      }

      // If the scanner's filter - if any - is done with the scan
      // and wants to tell the client to stop the scan. This is done by passing
      // a null result.
      return s.isFilterDone() && results.isEmpty() ? null
          : results.toArray(new Result[0]);
    } catch (Throwable t) {
      if (t instanceof NotServingRegionException) {
        this.scanners.remove(scannerName);
      }
      throw convertThrowableToIOE(cleanup(t));
    } finally {
      // We're done. On way out readd the above removed lease.  Adding resets
      // expiration time on lease.
      if (this.scanners.containsKey(scannerName)) {
        if (lease != null) this.leases.addLease(lease);
      }
    }
  }

  public void close(final long scannerId) throws IOException {
    try {
      checkOpen();
      requestCount.incrementAndGet();
      String scannerName = String.valueOf(scannerId);
      RegionScanner s = scanners.get(scannerName);

      HRegion region = null;
      if (s != null) {
        // call coprocessor.
        region = getRegion(s.getRegionInfo().getRegionName());
        if (region != null && region.getCoprocessorHost() != null) {
          if (region.getCoprocessorHost().preScannerClose(s)) {
            return; // bypass
          }
        }
      }

      s = scanners.remove(scannerName);
      if (s != null) {
        s.close();
        this.leases.cancelLease(scannerName);

        if (region != null && region.getCoprocessorHost() != null) {
          region.getCoprocessorHost().postScannerClose(s);
        }
      }
    } catch (Throwable t) {
      throw convertThrowableToIOE(cleanup(t));
    }
  }

  /**
   * Instantiated as a scanner lease. If the lease times out, the scanner is
   * closed
   */
  private class ScannerListener implements LeaseListener {
    private final String scannerName;

    ScannerListener(final String n) {
      this.scannerName = n;
    }

    public void leaseExpired() {
      RegionScanner s = scanners.remove(this.scannerName);
      if (s != null) {
        LOG.info("Scanner " + this.scannerName + " lease expired on region "
            + s.getRegionInfo().getRegionNameAsString());
        try {
          HRegion region = getRegion(s.getRegionInfo().getRegionName());
          if (region != null && region.getCoprocessorHost() != null) {
            region.getCoprocessorHost().preScannerClose(s);
          }

          s.close();
          if (region != null && region.getCoprocessorHost() != null) {
            region.getCoprocessorHost().postScannerClose(s);
          }
        } catch (IOException e) {
          LOG.error("Closing scanner for "
              + s.getRegionInfo().getRegionNameAsString(), e);
        }
      } else {
        LOG.info("Scanner " + this.scannerName + " lease expired");
      }
    }
  }

  //
  // Methods that do the actual work for the remote API
  //
  public void delete(final byte[] regionName, final Delete delete)
      throws IOException {
    checkOpen();
    try {
      boolean writeToWAL = delete.getWriteToWAL();
      this.requestCount.incrementAndGet();
      HRegion region = getRegion(regionName);
      if (!region.getRegionInfo().isMetaTable()) {
        this.cacheFlusher.reclaimMemStoreMemory();
      }
      Integer lid = getLockFromId(delete.getLockId());
      region.delete(delete, lid, writeToWAL);
    } catch (Throwable t) {
      throw convertThrowableToIOE(cleanup(t));
    }
  }

  public int delete(final byte[] regionName, final List<Delete> deletes)
      throws IOException {
    checkOpen();
    // Count of Deletes processed.
    int i = 0;
    HRegion region = null;
    try {
      region = getRegion(regionName);
      if (!region.getRegionInfo().isMetaTable()) {
        this.cacheFlusher.reclaimMemStoreMemory();
      }
      int size = deletes.size();
      Integer[] locks = new Integer[size];
      for (Delete delete : deletes) {
        this.requestCount.incrementAndGet();
        locks[i] = getLockFromId(delete.getLockId());
        region.delete(delete, locks[i], delete.getWriteToWAL());
        i++;
      }
    } catch (WrongRegionException ex) {
      LOG.debug("Batch deletes: " + i, ex);
      return i;
    } catch (NotServingRegionException ex) {
      return i;
    } catch (Throwable t) {
      throw convertThrowableToIOE(cleanup(t));
    }
    return -1;
  }

  public long lockRow(byte[] regionName, byte[] row) throws IOException {
    checkOpen();
    NullPointerException npe = null;
    if (regionName == null) {
      npe = new NullPointerException("regionName is null");
    } else if (row == null) {
      npe = new NullPointerException("row to lock is null");
    }
    if (npe != null) {
      IOException io = new IOException("Invalid arguments to lockRow");
      io.initCause(npe);
      throw io;
    }
    requestCount.incrementAndGet();
    try {
      HRegion region = getRegion(regionName);
      if (region.getCoprocessorHost() != null) {
        region.getCoprocessorHost().preLockRow(regionName, row);
      }
      Integer r = region.obtainRowLock(row);
      long lockId = addRowLock(r, region);
      LOG.debug("Row lock " + lockId + " explicitly acquired by client");
      return lockId;
    } catch (Throwable t) {
      throw convertThrowableToIOE(cleanup(t, "Error obtaining row lock (fsOk: "
          + this.fsOk + ")"));
    }
  }

  protected long addRowLock(Integer r, HRegion region)
      throws LeaseStillHeldException {
    long lockId = -1L;
    lockId = rand.nextLong();
    String lockName = String.valueOf(lockId);
    rowlocks.put(lockName, r);
    this.leases.createLease(lockName, new RowLockListener(lockName, region));
    return lockId;
  }

  /**
   * Method to get the Integer lock identifier used internally from the long
   * lock identifier used by the client.
   *
   * @param lockId
   *          long row lock identifier from client
   * @return intId Integer row lock used internally in HRegion
   * @throws IOException
   *           Thrown if this is not a valid client lock id.
   */
  Integer getLockFromId(long lockId) throws IOException {
    if (lockId == -1L) {
      return null;
    }
    String lockName = String.valueOf(lockId);
    Integer rl = rowlocks.get(lockName);
    if (rl == null) {
      throw new UnknownRowLockException("Invalid row lock");
    }
    this.leases.renewLease(lockName);
    return rl;
  }

  @Override
  @QosPriority(priority=HConstants.HIGH_QOS)
  public void unlockRow(byte[] regionName, long lockId) throws IOException {
    checkOpen();
    NullPointerException npe = null;
    if (regionName == null) {
      npe = new NullPointerException("regionName is null");
    } else if (lockId == -1L) {
      npe = new NullPointerException("lockId is null");
    }
    if (npe != null) {
      IOException io = new IOException("Invalid arguments to unlockRow");
      io.initCause(npe);
      throw io;
    }
    requestCount.incrementAndGet();
    try {
      HRegion region = getRegion(regionName);
      if (region.getCoprocessorHost() != null) {
        region.getCoprocessorHost().preUnLockRow(regionName, lockId);
      }
      String lockName = String.valueOf(lockId);
      Integer r = rowlocks.remove(lockName);
      if (r == null) {
        throw new UnknownRowLockException(lockName);
      }
      region.releaseRowLock(r);
      this.leases.cancelLease(lockName);
      LOG.debug("Row lock " + lockId
          + " has been explicitly released by client");
    } catch (Throwable t) {
      throw convertThrowableToIOE(cleanup(t));
    }
  }

  /**
   * Atomically bulk load several HFiles into an open region
   * @return true if successful, false is failed but recoverably (no action)
   * @throws IOException if failed unrecoverably
   */
  @Override
  public boolean bulkLoadHFiles(List<Pair<byte[], String>> familyPaths,
      byte[] regionName) throws IOException {
    checkOpen();
    HRegion region = getRegion(regionName);
    boolean bypass = false;
    if (region.getCoprocessorHost() != null) {
      bypass = region.getCoprocessorHost().preBulkLoadHFile(familyPaths);
    }
    boolean loaded = false;
    if (!bypass) {
      loaded = region.bulkLoadHFiles(familyPaths);
    }
    if (region.getCoprocessorHost() != null) {
      loaded = region.getCoprocessorHost().postBulkLoadHFile(familyPaths, loaded);
    }
    return loaded;
  }

  Map<String, Integer> rowlocks = new ConcurrentHashMap<String, Integer>();

  /**
   * Instantiated as a row lock lease. If the lease times out, the row lock is
   * released
   */
  private class RowLockListener implements LeaseListener {
    private final String lockName;
    private final HRegion region;

    RowLockListener(final String lockName, final HRegion region) {
      this.lockName = lockName;
      this.region = region;
    }

    public void leaseExpired() {
      LOG.info("Row Lock " + this.lockName + " lease expired");
      Integer r = rowlocks.remove(this.lockName);
      if (r != null) {
        region.releaseRowLock(r);
      }
    }
  }

  // Region open/close direct RPCs

  @Override
  @QosPriority(priority=HConstants.HIGH_QOS)
  public RegionOpeningState openRegion(HRegionInfo region)
  throws IOException {
    return openRegion(region, -1);
  }

  @Override
  @QosPriority(priority = HConstants.HIGH_QOS)
  public RegionOpeningState openRegion(HRegionInfo region, int versionOfOfflineNode)
      throws IOException {
    return openRegion(region, versionOfOfflineNode, null);
  }

  private RegionOpeningState openRegion(HRegionInfo region, int versionOfOfflineNode,
      Map<String, HTableDescriptor> htds) throws IOException {
    checkOpen();
    checkIfRegionInTransition(region, OPEN);
    HRegion onlineRegion = this.getFromOnlineRegions(region.getEncodedName());
    if (null != onlineRegion) {
      // See HBASE-5094. Cross check with META if still this RS is owning the
      // region.
      Pair<HRegionInfo, ServerName> p = MetaReader.getRegion(
          this.catalogTracker, region.getRegionName());
      if (this.getServerName().equals(p.getSecond())) {
        LOG.warn("Attempted open of " + region.getEncodedName()
            + " but already online on this server");
        return RegionOpeningState.ALREADY_OPENED;
      } else {
        LOG.warn("The region " + region.getEncodedName()
            + " is online on this server but META does not have this server.");
        this.removeFromOnlineRegions(region.getEncodedName());
      }
    }
    LOG.info("Received request to open region: " +
      region.getRegionNameAsString());
    HTableDescriptor htd = null;
    if (htds == null) {
      htd = this.tableDescriptors.get(region.getTableName());
    } else {
      htd = htds.get(region.getTableNameAsString());
      if (htd == null) {
        htd = this.tableDescriptors.get(region.getTableName());
        htds.put(region.getTableNameAsString(), htd);
      }
    }
    this.regionsInTransitionInRS.putIfAbsent(region.getEncodedNameAsBytes(),
        true);
    // Need to pass the expected version in the constructor.
    if (region.isRootRegion()) {
      this.service.submit(new OpenRootHandler(this, this, region, htd,
          versionOfOfflineNode));
    } else if (region.isMetaRegion()) {
      this.service.submit(new OpenMetaHandler(this, this, region, htd,
          versionOfOfflineNode));
    } else {
      this.service.submit(new OpenRegionHandler(this, this, region, htd,
          versionOfOfflineNode));
    }
    return RegionOpeningState.OPENED;
  }

  private void checkIfRegionInTransition(HRegionInfo region,
      String currentAction) throws RegionAlreadyInTransitionException {
    byte[] encodedName = region.getEncodedNameAsBytes();
    if (this.regionsInTransitionInRS.containsKey(encodedName)) {
      boolean openAction = this.regionsInTransitionInRS.get(encodedName);
      // The below exception message will be used in master.
      throw new RegionAlreadyInTransitionException("Received:" + currentAction +
        " for the region:" + region.getRegionNameAsString() +
        " ,which we are already trying to " +
        (openAction ? OPEN : CLOSE)+ ".");
    }
  }

  @Override
  @QosPriority(priority=HConstants.HIGH_QOS)
  public void openRegions(List<HRegionInfo> regions)
  throws IOException {
    checkOpen();
    LOG.info("Received request to open " + regions.size() + " region(s)");
    Map<String, HTableDescriptor> htds = new HashMap<String, HTableDescriptor>(regions.size());
    for (HRegionInfo region : regions) openRegion(region, -1, htds);
  }

  @Override
  @QosPriority(priority=HConstants.HIGH_QOS)
  public boolean closeRegion(HRegionInfo region)
  throws IOException {
    return closeRegion(region, true, -1);
  }

  @Override
  @QosPriority(priority=HConstants.HIGH_QOS)
  public boolean closeRegion(final HRegionInfo region,
    final int versionOfClosingNode)
  throws IOException {
    return closeRegion(region, true, versionOfClosingNode);
  }

  @Override
  @QosPriority(priority=HConstants.HIGH_QOS)
  public boolean closeRegion(HRegionInfo region, final boolean zk)
  throws IOException {
    return closeRegion(region, zk, -1);
  }

  @QosPriority(priority=HConstants.HIGH_QOS)
  protected boolean closeRegion(HRegionInfo region, final boolean zk,
    final int versionOfClosingNode)
  throws IOException {
    checkOpen();
    LOG.info("Received close region: " + region.getRegionNameAsString() +
      ". Version of ZK closing node:" + versionOfClosingNode);
    boolean hasit = this.onlineRegions.containsKey(region.getEncodedName());
    if (!hasit) {
      LOG.warn("Received close for region we are not serving; " +
        region.getEncodedName());
      throw new NotServingRegionException("Received close for "
        + region.getRegionNameAsString() + " but we are not serving it");
    }
    checkIfRegionInTransition(region, CLOSE);
    return closeRegion(region, false, zk, versionOfClosingNode);
  }

  @Override
  @QosPriority(priority=HConstants.HIGH_QOS)
  public boolean closeRegion(byte[] encodedRegionName, boolean zk)
    throws IOException {
    return closeRegion(encodedRegionName, false, zk);
  }

  /**
   * @param region Region to close
   * @param abort True if we are aborting
   * @param zk True if we are to update zk about the region close; if the close
   * was orchestrated by master, then update zk.  If the close is being run by
   * the regionserver because its going down, don't update zk.
   * @return True if closed a region.
   */
  protected boolean closeRegion(HRegionInfo region, final boolean abort,
      final boolean zk) {
    return closeRegion(region, abort, zk, -1);
  }


    /**
   * @param region Region to close
   * @param abort True if we are aborting
   * @param zk True if we are to update zk about the region close; if the close
   * was orchestrated by master, then update zk.  If the close is being run by
   * the regionserver because its going down, don't update zk.
   * @param versionOfClosingNode
   *   the version of znode to compare when RS transitions the znode from
   *   CLOSING state.
   * @return True if closed a region.
   */
  protected boolean closeRegion(HRegionInfo region, final boolean abort,
      final boolean zk, final int versionOfClosingNode) {
    if (this.regionsInTransitionInRS.containsKey(region.getEncodedNameAsBytes())) {
      LOG.warn("Received close for region we are already opening or closing; " +
          region.getEncodedName());
      return false;
    }
    this.regionsInTransitionInRS.putIfAbsent(region.getEncodedNameAsBytes(), false);
    CloseRegionHandler crh = null;
    if (region.isRootRegion()) {
      crh = new CloseRootHandler(this, this, region, abort, zk,
        versionOfClosingNode);
    } else if (region.isMetaRegion()) {
      crh = new CloseMetaHandler(this, this, region, abort, zk,
        versionOfClosingNode);
    } else {
      crh = new CloseRegionHandler(this, this, region, abort, zk,
        versionOfClosingNode);
    }
    this.service.submit(crh);
    return true;
  }

  /**
   * @param encodedRegionName
   *          encodedregionName to close
   * @param abort
   *          True if we are aborting
   * @param zk
   *          True if we are to update zk about the region close; if the close
   *          was orchestrated by master, then update zk. If the close is being
   *          run by the regionserver because its going down, don't update zk.
   * @return True if closed a region.
   */
  protected boolean closeRegion(byte[] encodedRegionName, final boolean abort,
      final boolean zk) throws IOException {
    String encodedRegionNameStr = Bytes.toString(encodedRegionName);
    HRegion region = this.getFromOnlineRegions(encodedRegionNameStr);
    if (null != region) {
      return closeRegion(region.getRegionInfo(), abort, zk);
    }
    LOG.error("The specified region name" + encodedRegionNameStr
        + " does not exist to close the region.");
    return false;
  }

  // Manual remote region administration RPCs

  @Override
  @QosPriority(priority=HConstants.HIGH_QOS)
  public void flushRegion(HRegionInfo regionInfo)
      throws NotServingRegionException, IOException {
    checkOpen();
    LOG.info("Flushing " + regionInfo.getRegionNameAsString());
    HRegion region = getRegion(regionInfo.getRegionName());
    region.flushcache();
  }

  @Override
  @QosPriority(priority=HConstants.HIGH_QOS)
  public void splitRegion(HRegionInfo regionInfo)
      throws NotServingRegionException, IOException {
    splitRegion(regionInfo, null);
  }

  @Override
  public void splitRegion(HRegionInfo regionInfo, byte[] splitPoint)
      throws NotServingRegionException, IOException {
    checkOpen();
    HRegion region = getRegion(regionInfo.getRegionName());
    region.flushcache();
    region.forceSplit(splitPoint);
    compactSplitThread.requestSplit(region, region.checkSplit());
  }

  @Override
  @QosPriority(priority=HConstants.HIGH_QOS)
  public void compactRegion(HRegionInfo regionInfo, boolean major)
      throws NotServingRegionException, IOException {
    compactRegion(regionInfo, major, null);
  }

  @Override
  @QosPriority(priority=HConstants.HIGH_QOS)
  public void compactRegion(HRegionInfo regionInfo, boolean major,  byte[] family)
      throws NotServingRegionException, IOException {
    checkOpen();
    HRegion region = getRegion(regionInfo.getRegionName());
    Store store = null;
    if (family != null) {
      store = region.getStore(family);
      if (store == null) {
        throw new IOException("column family " + Bytes.toString(family) +
          " does not exist in region " + new String(region.getRegionNameAsString()));
      }
    }

    if (major) {
      if (family != null) {
        store.triggerMajorCompaction();
      } else {
        region.triggerMajorCompaction();
      }
    }
    String familyLogMsg = (family != null)?" for column family: " + Bytes.toString(family):"";
    LOG.trace("User-triggered compaction requested for region " +
      region.getRegionNameAsString() + familyLogMsg);
    String log = "User-triggered " + (major ? "major " : "") + "compaction" + familyLogMsg;
    if (family != null) {
      compactSplitThread.requestCompaction(region, store, log,
        Store.PRIORITY_USER);
    } else {
      compactSplitThread.requestCompaction(region, log,
        Store.PRIORITY_USER);
    }
  }

  /** @return the info server */
  public InfoServer getInfoServer() {
    return infoServer;
  }

  /**
   * @return true if a stop has been requested.
   */
  public boolean isStopped() {
    return this.stopped;
  }

  @Override
  public boolean isStopping() {
    return this.stopping;
  }

  /**
   *
   * @return the configuration
   */
  public Configuration getConfiguration() {
    return conf;
  }

  /** @return the write lock for the server */
  ReentrantReadWriteLock.WriteLock getWriteLock() {
    return lock.writeLock();
  }

  @Override
  @QosPriority(priority=HConstants.HIGH_QOS)
  public List<HRegionInfo> getOnlineRegions() throws IOException {
    checkOpen();
    List<HRegionInfo> list = new ArrayList<HRegionInfo>(onlineRegions.size());
    for (Map.Entry<String,HRegion> e: this.onlineRegions.entrySet()) {
      list.add(e.getValue().getRegionInfo());
    }
    Collections.sort(list);
    return list;
  }

  public int getNumberOfOnlineRegions() {
    return this.onlineRegions.size();
  }

  boolean isOnlineRegionsEmpty() {
    return this.onlineRegions.isEmpty();
  }

  /**
   * @param encodedRegionName
   * @return JSON Map of labels to values for passed in <code>encodedRegionName</code>
   * @throws IOException
   */
  public byte [] getRegionStats(final String encodedRegionName)
  throws IOException {
    HRegion r = null;
    synchronized (this.onlineRegions) {
      r = this.onlineRegions.get(encodedRegionName);
    }
    if (r == null) return null;
    ObjectMapper mapper = new ObjectMapper();
    int stores = 0;
    int storefiles = 0;
    int storefileSizeMB = 0;
    int memstoreSizeMB = (int) (r.memstoreSize.get() / 1024 / 1024);
    int storefileIndexSizeMB = 0;
    long totalCompactingKVs = 0;
    long currentCompactedKVs = 0;
    synchronized (r.stores) {
      stores += r.stores.size();
      for (Store store : r.stores.values()) {
        storefiles += store.getStorefilesCount();
        storefileSizeMB += (int) (store.getStorefilesSize() / 1024 / 1024);
        storefileIndexSizeMB += (int) (store.getStorefilesIndexSize() / 1024 / 1024);
      }
    }
    Map<String, Integer> map = new TreeMap<String, Integer>();
    map.put("stores", stores);
    map.put("storefiles", storefiles);
    map.put("storefileSizeMB", storefileIndexSizeMB);
    map.put("memstoreSizeMB", memstoreSizeMB);
    StringWriter w = new StringWriter();
    mapper.writeValue(w, map);
    w.close();
    return Bytes.toBytes(w.toString());
  }

  /**
   * For tests and web ui.
   * This method will only work if HRegionServer is in the same JVM as client;
   * HRegion cannot be serialized to cross an rpc.
   * @see #getOnlineRegions()
   */
  public Collection<HRegion> getOnlineRegionsLocalContext() {
    Collection<HRegion> regions = this.onlineRegions.values();
    return Collections.unmodifiableCollection(regions);
  }

  @Override
  public void addToOnlineRegions(HRegion region) {
    this.onlineRegions.put(region.getRegionInfo().getEncodedName(), region);
  }

  @Override
  public boolean removeFromOnlineRegions(final String encodedName) {
    HRegion toReturn = null;
    toReturn = this.onlineRegions.remove(encodedName);
    
    //Clear all of the dynamic metrics as they are now probably useless.
    //This is a clear because dynamic metrics could include metrics per cf and
    //per hfile.  Figuring out which cfs, hfiles, and regions are still relevant to
    //this region server would be an onerous task.  Instead just clear everything
    //and on the next tick of the metrics everything that is still relevant will be
    //re-added.
    this.dynamicMetrics.clear();
    return toReturn != null;
  }

  /**
   * @return A new Map of online regions sorted by region size with the first
   *         entry being the biggest.
   */
  public SortedMap<Long, HRegion> getCopyOfOnlineRegionsSortedBySize() {
    // we'll sort the regions in reverse
    SortedMap<Long, HRegion> sortedRegions = new TreeMap<Long, HRegion>(
        new Comparator<Long>() {
          public int compare(Long a, Long b) {
            return -1 * a.compareTo(b);
          }
        });
    // Copy over all regions. Regions are sorted by size with biggest first.
    for (HRegion region : this.onlineRegions.values()) {
      sortedRegions.put(Long.valueOf(region.memstoreSize.get()), region);
    }
    return sortedRegions;
  }

  @Override
  public HRegion getFromOnlineRegions(final String encodedRegionName) {
    HRegion r = null;
    r = this.onlineRegions.get(encodedRegionName);
    return r;
  }

  /**
   * @param regionName
   * @return HRegion for the passed binary <code>regionName</code> or null if
   *         named region is not member of the online regions.
   */
  public HRegion getOnlineRegion(final byte[] regionName) {
    return getFromOnlineRegions(HRegionInfo.encodeRegionName(regionName));
  }

  /** @return the request count */
  public AtomicInteger getRequestCount() {
    return this.requestCount;
  }

  /**
   * @return time stamp in millis of when this region server was started
   */
  public long getStartcode() {
    return this.startcode;
  }

  /** @return reference to FlushRequester */
  public FlushRequester getFlushRequester() {
    return this.cacheFlusher;
  }

  /**
   * Protected utility method for safely obtaining an HRegion handle.
   *
   * @param regionName
   *          Name of online {@link HRegion} to return
   * @return {@link HRegion} for <code>regionName</code>
   * @throws NotServingRegionException
   */
  protected HRegion getRegion(final byte[] regionName)
      throws NotServingRegionException {
    HRegion region = null;
    region = getOnlineRegion(regionName);
    if (region == null) {
      throw new NotServingRegionException("Region is not online: " +
        Bytes.toStringBinary(regionName));
    }
    return region;
  }

  /**
   * Get the top N most loaded regions this server is serving so we can tell the
   * master which regions it can reallocate if we're overloaded. TODO: actually
   * calculate which regions are most loaded. (Right now, we're just grabbing
   * the first N regions being served regardless of load.)
   */
  protected HRegionInfo[] getMostLoadedRegions() {
    ArrayList<HRegionInfo> regions = new ArrayList<HRegionInfo>();
    for (HRegion r : onlineRegions.values()) {
      if (!r.isAvailable()) {
        continue;
      }
      if (regions.size() < numRegionsToReport) {
        regions.add(r.getRegionInfo());
      } else {
        break;
      }
    }
    return regions.toArray(new HRegionInfo[regions.size()]);
  }

  /**
   * Called to verify that this server is up and running.
   *
   * @throws IOException
   */
  protected void checkOpen() throws IOException {
    if (this.stopped || this.abortRequested) {
      throw new RegionServerStoppedException("Server " + getServerName() +
        " not running" + (this.abortRequested ? ", aborting" : ""));
    }
    if (!fsOk) {
      throw new RegionServerStoppedException("File system not available");
    }
  }

  @Override
  @QosPriority(priority=HConstants.HIGH_QOS)
  public ProtocolSignature getProtocolSignature(
      String protocol, long version, int clientMethodsHashCode)
  throws IOException {
    if (protocol.equals(HRegionInterface.class.getName())) {
      return new ProtocolSignature(HRegionInterface.VERSION, null);
    }
    throw new IOException("Unknown protocol: " + protocol);
  }

  @Override
  @QosPriority(priority=HConstants.HIGH_QOS)
  public long getProtocolVersion(final String protocol, final long clientVersion)
  throws IOException {
    if (protocol.equals(HRegionInterface.class.getName())) {
      return HRegionInterface.VERSION;
    }
    throw new IOException("Unknown protocol: " + protocol);
  }

  @Override
  public Leases getLeases() {
    return leases;
  }

  /**
   * @return Return the rootDir.
   */
  protected Path getRootDir() {
    return rootDir;
  }

  /**
   * @return Return the fs.
   */
  public FileSystem getFileSystem() {
    return fs;
  }

  /**
   * @return This servers {@link HServerInfo}
   */
  // TODO: Deprecate and do getServerName instead.
  public HServerInfo getServerInfo() {
    try {
      return getHServerInfo();
    } catch (IOException e) {
      e.printStackTrace();
    }
    return null;
  }

  @Override
  public void mutateRow(byte[] regionName, RowMutations rm)
      throws IOException {
    checkOpen();
    if (regionName == null) {
      throw new IOException("Invalid arguments to mutateRow " +
      "regionName is null");
    }
    requestCount.incrementAndGet();
    try {
      HRegion region = getRegion(regionName);
      if (!region.getRegionInfo().isMetaTable()) {
        this.cacheFlusher.reclaimMemStoreMemory();
      }
      region.mutateRow(rm);
    } catch (IOException e) {
      checkFileSystem();
      throw e;
    }
  }

  @Override
  public Result append(byte[] regionName, Append append)
  throws IOException {
    checkOpen();
    if (regionName == null) {
      throw new IOException("Invalid arguments to increment " +
      "regionName is null");
    }
    requestCount.incrementAndGet();
    try {
      HRegion region = getRegion(regionName);
      Integer lock = getLockFromId(append.getLockId());
      Append appVal = append;
      Result resVal;
      if (region.getCoprocessorHost() != null) {
        resVal = region.getCoprocessorHost().preAppend(appVal);
        if (resVal != null) {
          return resVal;
        }
      }
      resVal = region.append(appVal, lock, append.getWriteToWAL());
      if (region.getCoprocessorHost() != null) {
        region.getCoprocessorHost().postAppend(appVal, resVal);
      }
      return resVal;
    } catch (IOException e) {
      checkFileSystem();
      throw e;
    }
  }

  @Override
  public Result increment(byte[] regionName, Increment increment)
  throws IOException {
    checkOpen();
    if (regionName == null) {
      throw new IOException("Invalid arguments to increment " +
      "regionName is null");
    }
    requestCount.incrementAndGet();
    try {
      HRegion region = getRegion(regionName);
      Integer lock = getLockFromId(increment.getLockId());
      Increment incVal = increment;
      Result resVal;
      if (region.getCoprocessorHost() != null) {
        resVal = region.getCoprocessorHost().preIncrement(incVal);
        if (resVal != null) {
          return resVal;
        }
      }
      resVal = region.increment(incVal, lock,
          increment.getWriteToWAL());
      if (region.getCoprocessorHost() != null) {
        resVal = region.getCoprocessorHost().postIncrement(incVal, resVal);
      }
      return resVal;
    } catch (IOException e) {
      checkFileSystem();
      throw e;
    }
  }

  /** {@inheritDoc} */
  public long incrementColumnValue(byte[] regionName, byte[] row,
      byte[] family, byte[] qualifier, long amount, boolean writeToWAL)
      throws IOException {
    checkOpen();

    if (regionName == null) {
      throw new IOException("Invalid arguments to incrementColumnValue "
          + "regionName is null");
    }
    requestCount.incrementAndGet();
    try {
      HRegion region = getRegion(regionName);
      if (region.getCoprocessorHost() != null) {
        Long amountVal = region.getCoprocessorHost().preIncrementColumnValue(row,
          family, qualifier, amount, writeToWAL);
        if (amountVal != null) {
          return amountVal.longValue();
        }
      }
      long retval = region.incrementColumnValue(row, family, qualifier, amount,
        writeToWAL);
      if (region.getCoprocessorHost() != null) {
        retval = region.getCoprocessorHost().postIncrementColumnValue(row,
          family, qualifier, amount, writeToWAL, retval);
      }
      return retval;
    } catch (IOException e) {
      checkFileSystem();
      throw e;
    }
  }

  /** {@inheritDoc}
   * @deprecated Use {@link #getServerName()} instead.
   */
  @Override
  @QosPriority(priority=HConstants.HIGH_QOS)
  public HServerInfo getHServerInfo() throws IOException {
    checkOpen();
    return new HServerInfo(new HServerAddress(this.isa),
      this.startcode, this.webuiport);
  }

  @SuppressWarnings("unchecked")
  @Override
  public <R> MultiResponse multi(MultiAction<R> multi) throws IOException {
    checkOpen();
    MultiResponse response = new MultiResponse();
    for (Map.Entry<byte[], List<Action<R>>> e : multi.actions.entrySet()) {
      byte[] regionName = e.getKey();
      List<Action<R>> actionsForRegion = e.getValue();
      // sort based on the row id - this helps in the case where we reach the
      // end of a region, so that we don't have to try the rest of the
      // actions in the list.
      Collections.sort(actionsForRegion);
      Row action;
      List<Action<R>> mutations = new ArrayList<Action<R>>();
      for (Action<R> a : actionsForRegion) {
        action = a.getAction();
        int originalIndex = a.getOriginalIndex();

        try {
          if (action instanceof Delete || action instanceof Put) {
            mutations.add(a); 
          } else if (action instanceof Get) {
            response.add(regionName, originalIndex,
                get(regionName, (Get)action));
          } else if (action instanceof Exec) {
            ExecResult result = execCoprocessor(regionName, (Exec)action);
            response.add(regionName, new Pair<Integer, Object>(
                a.getOriginalIndex(), result.getValue()
            ));
          } else if (action instanceof Increment) {
            response.add(regionName, originalIndex,
                increment(regionName, (Increment)action));
          } else if (action instanceof Append) {
            response.add(regionName, originalIndex,
                append(regionName, (Append)action));
          } else if (action instanceof RowMutations) {
            mutateRow(regionName, (RowMutations)action);
            response.add(regionName, originalIndex, new Result());
          } else {
            LOG.debug("Error: invalid Action, row must be a Get, Delete, " +
                "Put, Exec, Increment, or Append.");
            throw new DoNotRetryIOException("Invalid Action, row must be a " +
                "Get, Delete, Put, Exec, Increment, or Append.");
          }
        } catch (IOException ex) {
          response.add(regionName, originalIndex, ex);
        }
      }

      // We do the puts with result.put so we can get the batching efficiency
      // we so need. All this data munging doesn't seem great, but at least
      // we arent copying bytes or anything.
      if (!mutations.isEmpty()) {
        try {
          HRegion region = getRegion(regionName);

          if (!region.getRegionInfo().isMetaTable()) {
            this.cacheFlusher.reclaimMemStoreMemory();
          }

          List<Pair<Mutation,Integer>> mutationsWithLocks =
              Lists.newArrayListWithCapacity(mutations.size());
          for (Action<R> a : mutations) {
            Mutation m = (Mutation) a.getAction();

            Integer lock;
            try {
              lock = getLockFromId(m.getLockId());
            } catch (UnknownRowLockException ex) {
              response.add(regionName, a.getOriginalIndex(), ex);
              continue;
            }
            mutationsWithLocks.add(new Pair<Mutation, Integer>(m, lock));
          }

          this.requestCount.addAndGet(mutations.size());

          OperationStatus[] codes =
              region.batchMutate(mutationsWithLocks.toArray(new Pair[]{}));

          for( int i = 0 ; i < codes.length ; i++) {
            OperationStatus code = codes[i];

            Action<R> theAction = mutations.get(i);
            Object result = null;

            if (code.getOperationStatusCode() == OperationStatusCode.SUCCESS) {
              result = new Result();
            } else if (code.getOperationStatusCode()
                == OperationStatusCode.SANITY_CHECK_FAILURE) {
              // Don't send a FailedSanityCheckException as older clients will not know about
              // that class being a subclass of DoNotRetryIOException
              // and will retry mutations that will never succeed.
              result = new DoNotRetryIOException(code.getExceptionMsg());
            } else if (code.getOperationStatusCode() == OperationStatusCode.BAD_FAMILY) {
              result = new NoSuchColumnFamilyException(code.getExceptionMsg());
            }
            // FAILURE && NOT_RUN becomes null, aka: need to run again.

            response.add(regionName, theAction.getOriginalIndex(), result);
          }
        } catch (IOException ioe) {
          // fail all the puts with the ioe in question.
          for (Action<R> a: mutations) {
            response.add(regionName, a.getOriginalIndex(), ioe);
          }
        }
      }
    }
    return response;
  }

  /**
   * Executes a single {@link org.apache.hadoop.hbase.ipc.CoprocessorProtocol}
   * method using the registered protocol handlers.
   * {@link CoprocessorProtocol} implementations must be registered per-region
   * via the
   * {@link org.apache.hadoop.hbase.regionserver.HRegion#registerProtocol(Class, org.apache.hadoop.hbase.ipc.CoprocessorProtocol)}
   * method before they are available.
   *
   * @param regionName name of the region against which the invocation is executed
   * @param call an {@code Exec} instance identifying the protocol, method name,
   *     and parameters for the method invocation
   * @return an {@code ExecResult} instance containing the region name of the
   *     invocation and the return value
   * @throws IOException if no registered protocol handler is found or an error
   *     occurs during the invocation
   * @see org.apache.hadoop.hbase.regionserver.HRegion#registerProtocol(Class, org.apache.hadoop.hbase.ipc.CoprocessorProtocol)
   */
  @Override
  public ExecResult execCoprocessor(byte[] regionName, Exec call)
      throws IOException {
    checkOpen();
    requestCount.incrementAndGet();
    try {
      HRegion region = getRegion(regionName);
      return region.exec(call);
    } catch (Throwable t) {
      throw convertThrowableToIOE(cleanup(t));
    }
  }

  public String toString() {
    return getServerName().toString();
  }

  /**
   * Interval at which threads should run
   *
   * @return the interval
   */
  public int getThreadWakeFrequency() {
    return threadWakeFrequency;
  }

  @Override
  public ZooKeeperWatcher getZooKeeper() {
    return zooKeeper;
  }

  @Override
  public ServerName getServerName() {
    // Our servername could change after we talk to the master.
    return this.serverNameFromMasterPOV == null?
      new ServerName(this.isa.getHostName(), this.isa.getPort(), this.startcode):
        this.serverNameFromMasterPOV;
  }

  @Override
  public CompactionRequestor getCompactionRequester() {
    return this.compactSplitThread;
  }

  public ZooKeeperWatcher getZooKeeperWatcher() {
    return this.zooKeeper;
  }


  public ConcurrentSkipListMap<byte[], Boolean> getRegionsInTransitionInRS() {
    return this.regionsInTransitionInRS;
  }

  public ExecutorService getExecutorService() {
    return service;
  }

  //
  // Main program and support routines
  //

  /**
   * Load the replication service objects, if any
   */
  static private void createNewReplicationInstance(Configuration conf,
    HRegionServer server, FileSystem fs, Path logDir, Path oldLogDir) throws IOException{

    // If replication is not enabled, then return immediately.
    if (!conf.getBoolean(HConstants.REPLICATION_ENABLE_KEY, false)) {
      return;
    }

    // read in the name of the source replication class from the config file.
    String sourceClassname = conf.get(HConstants.REPLICATION_SOURCE_SERVICE_CLASSNAME,
                               HConstants.REPLICATION_SERVICE_CLASSNAME_DEFAULT);

    // read in the name of the sink replication class from the config file.
    String sinkClassname = conf.get(HConstants.REPLICATION_SINK_SERVICE_CLASSNAME,
                             HConstants.REPLICATION_SERVICE_CLASSNAME_DEFAULT);

    // If both the sink and the source class names are the same, then instantiate
    // only one object.
    if (sourceClassname.equals(sinkClassname)) {
      server.replicationSourceHandler = (ReplicationSourceService)
                                         newReplicationInstance(sourceClassname,
                                         conf, server, fs, logDir, oldLogDir);
      server.replicationSinkHandler = (ReplicationSinkService)
                                         server.replicationSourceHandler;
    }
    else {
      server.replicationSourceHandler = (ReplicationSourceService)
                                         newReplicationInstance(sourceClassname,
                                         conf, server, fs, logDir, oldLogDir);
      server.replicationSinkHandler = (ReplicationSinkService)
                                         newReplicationInstance(sinkClassname,
                                         conf, server, fs, logDir, oldLogDir);
    }
  }

  static private ReplicationService newReplicationInstance(String classname,
    Configuration conf, HRegionServer server, FileSystem fs, Path logDir,
    Path oldLogDir) throws IOException{

    Class<?> clazz = null;
    try {
      ClassLoader classLoader = Thread.currentThread().getContextClassLoader();
      clazz = Class.forName(classname, true, classLoader);
    } catch (java.lang.ClassNotFoundException nfe) {
      throw new IOException("Cound not find class for " + classname);
    }

    // create an instance of the replication object.
    ReplicationService service = (ReplicationService)
                              ReflectionUtils.newInstance(clazz, conf);
    service.initialize(server, fs, logDir, oldLogDir);
    return service;
  }

  /**
   * @param hrs
   * @return Thread the RegionServer is running in correctly named.
   * @throws IOException
   */
  public static Thread startRegionServer(final HRegionServer hrs)
      throws IOException {
    return startRegionServer(hrs, "regionserver" + hrs.isa.getPort());
  }

  /**
   * @param hrs
   * @param name
   * @return Thread the RegionServer is running in correctly named.
   * @throws IOException
   */
  public static Thread startRegionServer(final HRegionServer hrs,
      final String name) throws IOException {
    Thread t = new Thread(hrs);
    t.setName(name);
    t.start();
    // Install shutdown hook that will catch signals and run an orderly shutdown
    // of the hrs.
    ShutdownHook.install(hrs.getConfiguration(), FileSystem.get(hrs
        .getConfiguration()), hrs, t);
    return t;
  }

  /**
   * Utility for constructing an instance of the passed HRegionServer class.
   *
   * @param regionServerClass
   * @param conf2
   * @return HRegionServer instance.
   */
  public static HRegionServer constructRegionServer(
      Class<? extends HRegionServer> regionServerClass,
      final Configuration conf2) {
    try {
      Constructor<? extends HRegionServer> c = regionServerClass
          .getConstructor(Configuration.class);
      return c.newInstance(conf2);
    } catch (Exception e) {
      throw new RuntimeException("Failed construction of " + "Regionserver: "
          + regionServerClass.toString(), e);
    }
  }

  @Override
  @QosPriority(priority=HConstants.REPLICATION_QOS)
  public void replicateLogEntries(final HLog.Entry[] entries)
  throws IOException {
    checkOpen();
    if (this.replicationSinkHandler == null) return;
    this.replicationSinkHandler.replicateLogEntries(entries);
  }

  /**
   * @see org.apache.hadoop.hbase.regionserver.HRegionServerCommandLine
   */
  public static void main(String[] args) throws Exception {
	VersionInfo.logVersion();
    Configuration conf = HBaseConfiguration.create();
    @SuppressWarnings("unchecked")
    Class<? extends HRegionServer> regionServerClass = (Class<? extends HRegionServer>) conf
        .getClass(HConstants.REGION_SERVER_IMPL, HRegionServer.class);

    new HRegionServerCommandLine(regionServerClass).doMain(args);
  }

  @Override
  public List<BlockCacheColumnFamilySummary> getBlockCacheColumnFamilySummaries() throws IOException {
    BlockCache c = new CacheConfig(this.conf).getBlockCache();
    return c.getBlockCacheColumnFamilySummaries(this.conf);
  }

  @Override
  public byte[][] rollHLogWriter() throws IOException, FailedLogCloseException {
    HLog wal = this.getWAL();
    return wal.rollWriter(true);
  }

  /**
   * Gets the online regions of the specified table.
   * This method looks at the in-memory onlineRegions.  It does not go to <code>.META.</code>.
   * Only returns <em>online</em> regions.  If a region on this table has been
   * closed during a disable, etc., it will not be included in the returned list.
   * So, the returned list may not necessarily be ALL regions in this table, its
   * all the ONLINE regions in the table.
   * @param tableName
   * @return Online regions from <code>tableName</code>
   */
   public List<HRegion> getOnlineRegions(byte[] tableName) {
     List<HRegion> tableRegions = new ArrayList<HRegion>();
     synchronized (this.onlineRegions) {
       for (HRegion region: this.onlineRegions.values()) {
         HRegionInfo regionInfo = region.getRegionInfo();
         if(Bytes.equals(regionInfo.getTableName(), tableName)) {
           tableRegions.add(region);
         }
       }
     }
     return tableRegions;
   }

  // used by org/apache/hbase/tmpl/regionserver/RSStatusTmpl.jamon (HBASE-4070).
  public String[] getCoprocessors() {
    HServerLoad hsl = buildServerLoad();
    return hsl == null? null: hsl.getCoprocessors();
  }

  /**
   * Register bean with platform management server
   */
  @SuppressWarnings("deprecation")
  void registerMBean() {
    MXBeanImpl mxBeanInfo = MXBeanImpl.init(this);
    mxBean = MBeanUtil.registerMBean("RegionServer", "RegionServer",
        mxBeanInfo);
    LOG.info("Registered RegionServer MXBean");
  }

  /**
   * Get the current compaction state of the region.
   *
   * @param regionName the name of the region to check compaction statte.
   * @return the compaction state name.
   * @throws IOException exception
   */
  public String getCompactionState(final byte[] regionName) throws IOException {
      checkOpen();
      requestCount.incrementAndGet();
      HRegion region = getRegion(regionName);
      HRegionInfo info = region.getRegionInfo();
      return CompactionRequest.getCompactionState(info.getRegionId()).name();
  }

  public long getResponseQueueSize(){
    if (server != null) {
      return server.getResponseQueueSize();
    }
    return 0;
  }
  
  private void createDummyRegionForSecurity() throws IOException {
    HTableDescriptor desc = new HTableDescriptor("dummy");
    HRegionInfo hri = new HRegionInfo(desc.getName(), Bytes.toBytes("AAA"), Bytes.toBytes("ZZZ"));
    if (this.rootDir == null) {
      this.rootDir = new Path(this.conf.get(HConstants.HBASE_DIR));
    }
    this.dummyForSecurity = new HRegion(new Path("/tmp/.dummyregion"), null, this.fs, this.conf,
        hri, desc, this);
  }
}<|MERGE_RESOLUTION|>--- conflicted
+++ resolved
@@ -362,12 +362,9 @@
    * ClusterId
    */
   private ClusterId clusterId = null;
-  
-<<<<<<< HEAD
+
   private RegionServerHealthCheckChore healthCheckChore;
-=======
   private HRegion dummyForSecurity = null;
->>>>>>> ee834a0c
 
   /**
    * Starts a HRegionServer at the default location
@@ -1594,13 +1591,8 @@
     this.splitLogWorker = new SplitLogWorker(this.zooKeeper,
         this.getConfiguration(), this.getServerName().toString());
     splitLogWorker.start();
-<<<<<<< HEAD
-     
-=======
-    
     //Open the dummy region for security
     this.dummyForSecurity.openHRegion(null);
->>>>>>> ee834a0c
   }
   
   /**
