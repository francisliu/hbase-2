/**
 * Copyright 2010 The Apache Software Foundation
 *
 * Licensed to the Apache Software Foundation (ASF) under one
 * or more contributor license agreements.  See the NOTICE file
 * distributed with this work for additional information
 * regarding copyright ownership.  The ASF licenses this file
 * to you under the Apache License, Version 2.0 (the
 * "License"); you may not use this file except in compliance
 * with the License.  You may obtain a copy of the License at
 *
 *     http://www.apache.org/licenses/LICENSE-2.0
 *
 * Unless required by applicable law or agreed to in writing, software
 * distributed under the License is distributed on an "AS IS" BASIS,
 * WITHOUT WARRANTIES OR CONDITIONS OF ANY KIND, either express or implied.
 * See the License for the specific language governing permissions and
 * limitations under the License.
 */
package org.apache.hadoop.hbase.regionserver;

import java.io.IOException;
import java.io.StringWriter;
import java.lang.Thread.UncaughtExceptionHandler;
import java.lang.annotation.Retention;
import java.lang.annotation.RetentionPolicy;
import java.lang.management.ManagementFactory;
import java.lang.management.MemoryUsage;
import java.lang.reflect.Constructor;
import java.lang.reflect.Method;
import java.net.BindException;
import java.net.InetSocketAddress;
import java.util.ArrayList;
import java.util.Collection;
import java.util.Collections;
import java.util.Comparator;
import java.util.HashMap;
import java.util.HashSet;
import java.util.LinkedList;
import java.util.List;
import java.util.Map;
import java.util.Map.Entry;
import java.util.Random;
import java.util.Set;
import java.util.SortedMap;
import java.util.TreeMap;
import java.util.concurrent.ConcurrentHashMap;
import java.util.concurrent.ConcurrentSkipListMap;
import java.util.concurrent.atomic.AtomicBoolean;
import java.util.concurrent.atomic.AtomicInteger;
import java.util.concurrent.locks.ReentrantReadWriteLock;

import javax.management.ObjectName;

import org.apache.commons.lang.mutable.MutableDouble;
import org.apache.commons.logging.Log;
import org.apache.commons.logging.LogFactory;
import org.apache.hadoop.conf.Configuration;
import org.apache.hadoop.fs.FileSystem;
import org.apache.hadoop.fs.Path;
import org.apache.hadoop.hbase.Chore;
import org.apache.hadoop.hbase.ClockOutOfSyncException;
import org.apache.hadoop.hbase.DoNotRetryIOException;
import org.apache.hadoop.hbase.HBaseConfiguration;
import org.apache.hadoop.hbase.HConstants;
import org.apache.hadoop.hbase.HConstants.OperationStatusCode;
import org.apache.hadoop.hbase.HDFSBlocksDistribution;
import org.apache.hadoop.hbase.HRegionInfo;
import org.apache.hadoop.hbase.HServerAddress;
import org.apache.hadoop.hbase.HServerInfo;
import org.apache.hadoop.hbase.HServerLoad;
import org.apache.hadoop.hbase.HTableDescriptor;
import org.apache.hadoop.hbase.KeyValue;
import org.apache.hadoop.hbase.MasterAddressTracker;
import org.apache.hadoop.hbase.NotServingRegionException;
import org.apache.hadoop.hbase.RemoteExceptionHandler;
import org.apache.hadoop.hbase.ServerName;
import org.apache.hadoop.hbase.Stoppable;
import org.apache.hadoop.hbase.TableDescriptors;
import org.apache.hadoop.hbase.UnknownRowLockException;
import org.apache.hadoop.hbase.UnknownScannerException;
import org.apache.hadoop.hbase.YouAreDeadException;
import org.apache.hadoop.hbase.catalog.CatalogTracker;
import org.apache.hadoop.hbase.catalog.MetaEditor;
import org.apache.hadoop.hbase.catalog.MetaReader;
import org.apache.hadoop.hbase.catalog.RootLocationEditor;
import org.apache.hadoop.hbase.client.Action;
import org.apache.hadoop.hbase.client.Append;
import org.apache.hadoop.hbase.client.Delete;
import org.apache.hadoop.hbase.client.Get;
import org.apache.hadoop.hbase.client.HConnectionManager;
import org.apache.hadoop.hbase.client.Increment;
import org.apache.hadoop.hbase.client.MultiAction;
import org.apache.hadoop.hbase.client.MultiResponse;
import org.apache.hadoop.hbase.client.Mutation;
import org.apache.hadoop.hbase.client.Put;
import org.apache.hadoop.hbase.client.Result;
import org.apache.hadoop.hbase.client.Row;
import org.apache.hadoop.hbase.client.RowMutations;
import org.apache.hadoop.hbase.client.Scan;
import org.apache.hadoop.hbase.client.coprocessor.Exec;
import org.apache.hadoop.hbase.client.coprocessor.ExecResult;
import org.apache.hadoop.hbase.coprocessor.CoprocessorHost;
import org.apache.hadoop.hbase.executor.ExecutorService;
import org.apache.hadoop.hbase.executor.ExecutorService.ExecutorType;
import org.apache.hadoop.hbase.filter.BinaryComparator;
import org.apache.hadoop.hbase.filter.CompareFilter.CompareOp;
import org.apache.hadoop.hbase.filter.WritableByteArrayComparable;
import org.apache.hadoop.hbase.fs.HFileSystem;
import org.apache.hadoop.hbase.io.hfile.BlockCache;
import org.apache.hadoop.hbase.io.hfile.BlockCacheColumnFamilySummary;
import org.apache.hadoop.hbase.io.hfile.CacheConfig;
import org.apache.hadoop.hbase.io.hfile.CacheStats;
import org.apache.hadoop.hbase.ipc.CoprocessorProtocol;
import org.apache.hadoop.hbase.ipc.HBaseRPC;
import org.apache.hadoop.hbase.ipc.HBaseRPCErrorHandler;
import org.apache.hadoop.hbase.ipc.HBaseRpcMetrics;
import org.apache.hadoop.hbase.ipc.HBaseServer;
import org.apache.hadoop.hbase.ipc.HMasterRegionInterface;
import org.apache.hadoop.hbase.ipc.HRegionInterface;
import org.apache.hadoop.hbase.ipc.Invocation;
import org.apache.hadoop.hbase.ipc.ProtocolSignature;
import org.apache.hadoop.hbase.ipc.RpcServer;
import org.apache.hadoop.hbase.ipc.ServerNotRunningYetException;
import org.apache.hadoop.hbase.regionserver.Leases.LeaseStillHeldException;
import org.apache.hadoop.hbase.regionserver.compactions.CompactionProgress;
import org.apache.hadoop.hbase.regionserver.compactions.CompactionRequest;
import org.apache.hadoop.hbase.regionserver.handler.CloseMetaHandler;
import org.apache.hadoop.hbase.regionserver.handler.CloseRegionHandler;
import org.apache.hadoop.hbase.regionserver.handler.CloseRootHandler;
import org.apache.hadoop.hbase.regionserver.handler.OpenMetaHandler;
import org.apache.hadoop.hbase.regionserver.handler.OpenRegionHandler;
import org.apache.hadoop.hbase.regionserver.handler.OpenRootHandler;
import org.apache.hadoop.hbase.regionserver.metrics.RegionMetricsStorage;
import org.apache.hadoop.hbase.regionserver.metrics.RegionServerDynamicMetrics;
import org.apache.hadoop.hbase.regionserver.metrics.RegionServerMetrics;
import org.apache.hadoop.hbase.regionserver.metrics.SchemaMetrics;
import org.apache.hadoop.hbase.regionserver.metrics.SchemaMetrics.StoreMetricType;
import org.apache.hadoop.hbase.regionserver.wal.FailedLogCloseException;
import org.apache.hadoop.hbase.regionserver.wal.HLog;
import org.apache.hadoop.hbase.regionserver.wal.WALActionsListener;
import org.apache.hadoop.hbase.security.User;
import org.apache.hadoop.hbase.util.Bytes;
import org.apache.hadoop.hbase.util.CompressionTest;
import org.apache.hadoop.hbase.util.EnvironmentEdgeManager;
import org.apache.hadoop.hbase.util.FSTableDescriptors;
import org.apache.hadoop.hbase.util.FSUtils;
import org.apache.hadoop.hbase.util.InfoServer;
import org.apache.hadoop.hbase.util.Pair;
import org.apache.hadoop.hbase.util.Sleeper;
import org.apache.hadoop.hbase.util.Strings;
import org.apache.hadoop.hbase.util.Threads;
import org.apache.hadoop.hbase.util.VersionInfo;
import org.apache.hadoop.hbase.zookeeper.ClusterId;
import org.apache.hadoop.hbase.zookeeper.ClusterStatusTracker;
import org.apache.hadoop.hbase.zookeeper.ZKUtil;
import org.apache.hadoop.hbase.zookeeper.ZooKeeperNodeTracker;
import org.apache.hadoop.hbase.zookeeper.ZooKeeperWatcher;
import org.apache.hadoop.io.MapWritable;
import org.apache.hadoop.io.Writable;
import org.apache.hadoop.ipc.RemoteException;
import org.apache.hadoop.metrics.util.MBeanUtil;
import org.apache.hadoop.net.DNS;
import org.apache.hadoop.util.ReflectionUtils;
import org.apache.hadoop.util.StringUtils;
import org.apache.zookeeper.KeeperException;
import org.codehaus.jackson.map.ObjectMapper;

import com.google.common.base.Function;
import com.google.common.collect.Lists;

/**
 * HRegionServer makes a set of HRegions available to clients. It checks in with
 * the HMaster. There are many HRegionServers in a single HBase deployment.
 */
public class HRegionServer implements HRegionInterface, HBaseRPCErrorHandler,
    Runnable, RegionServerServices {

  public static final Log LOG = LogFactory.getLog(HRegionServer.class);

  // Set when a report to the master comes back with a message asking us to
  // shutdown. Also set by call to stop when debugging or running unit tests
  // of HRegionServer in isolation.
  protected volatile boolean stopped = false;

  // A state before we go into stopped state.  At this stage we're closing user
  // space regions.
  private boolean stopping = false;

  // Go down hard. Used if file system becomes unavailable and also in
  // debugging and unit tests.
  protected volatile boolean abortRequested;

  private volatile boolean killed = false;

  // If false, the file system has become unavailable
  protected volatile boolean fsOk;

  protected final Configuration conf;

  protected final AtomicBoolean haveRootRegion = new AtomicBoolean(false);
  private HFileSystem fs;
  private boolean useHBaseChecksum; // verify hbase checksums?
  private Path rootDir;
  private final Random rand = new Random();

  //RegionName vs current action in progress
  //true - if open region action in progress
  //false - if close region action in progress
  private final ConcurrentSkipListMap<byte[], Boolean> regionsInTransitionInRS =
      new ConcurrentSkipListMap<byte[], Boolean>(Bytes.BYTES_COMPARATOR);

  /**
   * Map of regions currently being served by this region server. Key is the
   * encoded region name.  All access should be synchronized.
   */
  protected final Map<String, HRegion> onlineRegions =
    new ConcurrentHashMap<String, HRegion>();

  protected final ReentrantReadWriteLock lock = new ReentrantReadWriteLock();

  final int numRetries;
  protected final int threadWakeFrequency;
  private final int msgInterval;

  protected final int numRegionsToReport;

  private final long maxScannerResultSize;

  // Remote HMaster
  private HMasterRegionInterface hbaseMaster;

  // Server to handle client requests. Default access so can be accessed by
  // unit tests.
  RpcServer rpcServer;
  
  // Server to handle client requests.
  private HBaseServer server;  

  private final InetSocketAddress isa;

  // Leases
  private Leases leases;

  // Request counter.
  // Do we need this?  Can't we just sum region counters?  St.Ack 20110412
  private AtomicInteger requestCount = new AtomicInteger();

  // Info server. Default access so can be used by unit tests. REGIONSERVER
  // is name of the webapp and the attribute name used stuffing this instance
  // into web context.
  InfoServer infoServer;

  /** region server process name */
  public static final String REGIONSERVER = "regionserver";
  
  /** region server configuration name */
  public static final String REGIONSERVER_CONF = "regionserver_conf";

  /*
   * Space is reserved in HRS constructor and then released when aborting to
   * recover from an OOME. See HBASE-706. TODO: Make this percentage of the heap
   * or a minimum.
   */
  private final LinkedList<byte[]> reservedSpace = new LinkedList<byte[]>();

  private RegionServerMetrics metrics;

  private RegionServerDynamicMetrics dynamicMetrics;

  // Compactions
  public CompactSplitThread compactSplitThread;

  // Cache flushing
  MemStoreFlusher cacheFlusher;

  /*
   * Check for compactions requests.
   */
  Chore compactionChecker;

  // HLog and HLog roller. log is protected rather than private to avoid
  // eclipse warning when accessed by inner classes
  protected volatile HLog hlog;
  LogRoller hlogRoller;

  // flag set after we're done setting up server threads (used for testing)
  protected volatile boolean isOnline;

  final Map<String, RegionScanner> scanners =
    new ConcurrentHashMap<String, RegionScanner>();

  // zookeeper connection and watcher
  private ZooKeeperWatcher zooKeeper;

  // master address manager and watcher
  private MasterAddressTracker masterAddressManager;

  // catalog tracker
  private CatalogTracker catalogTracker;

  // Cluster Status Tracker
  private ClusterStatusTracker clusterStatusTracker;

  // Log Splitting Worker
  private SplitLogWorker splitLogWorker;

  // A sleeper that sleeps for msgInterval.
  private final Sleeper sleeper;

  private final int rpcTimeout;

  // Instance of the hbase executor service.
  private ExecutorService service;

  // Replication services. If no replication, this handler will be null.
  private ReplicationSourceService replicationSourceHandler;
  private ReplicationSinkService replicationSinkHandler;

  private final RegionServerAccounting regionServerAccounting;

  // Cache configuration and block cache reference
  private final CacheConfig cacheConfig;

  // reference to the Thrift Server.
  volatile private HRegionThriftServer thriftServer;

  /**
   * The server name the Master sees us as.  Its made from the hostname the
   * master passes us, port, and server startcode. Gets set after registration
   * against  Master.  The hostname can differ from the hostname in {@link #isa}
   * but usually doesn't if both servers resolve .
   */
  private ServerName serverNameFromMasterPOV;

  // Port we put up the webui on.
  private int webuiport = -1;

  /**
   * This servers startcode.
   */
  private final long startcode;

  /**
   * Go here to get table descriptors.
   */
  private TableDescriptors tableDescriptors;

  /*
   * Strings to be used in forming the exception message for
   * RegionsAlreadyInTransitionException.
   */
  private static final String OPEN = "OPEN";
  private static final String CLOSE = "CLOSE";

  /**
   * MX Bean for RegionServerInfo
   */
  private ObjectName mxBean = null;

  /**
   * ClusterId
   */
  private ClusterId clusterId = null;

  private RegionServerHealthCheckChore healthCheckChore;
  private HRegion dummyForSecurity = null;

  /**
   * Starts a HRegionServer at the default location
   *
   * @param conf
   * @throws IOException
   * @throws InterruptedException
   */
  public HRegionServer(Configuration conf)
  throws IOException, InterruptedException {
    this.fsOk = true;
    this.conf = conf;
    // Set how many times to retry talking to another server over HConnection.
    HConnectionManager.setServerSideHConnectionRetries(this.conf, LOG);
    this.isOnline = false;
    checkCodecs(this.conf);

    // do we use checksum verfication in the hbase? If hbase checksum verification
    // is enabled, then we automatically switch off hdfs checksum verification.
    this.useHBaseChecksum = conf.getBoolean(
      HConstants.HBASE_CHECKSUM_VERIFICATION, false);

    // Config'ed params
    this.numRetries = conf.getInt("hbase.client.retries.number", 10);
    this.threadWakeFrequency = conf.getInt(HConstants.THREAD_WAKE_FREQUENCY,
      10 * 1000);
    this.msgInterval = conf.getInt("hbase.regionserver.msginterval", 3 * 1000);

    this.sleeper = new Sleeper(this.msgInterval, this);

    this.maxScannerResultSize = conf.getLong(
      HConstants.HBASE_CLIENT_SCANNER_MAX_RESULT_SIZE_KEY,
      HConstants.DEFAULT_HBASE_CLIENT_SCANNER_MAX_RESULT_SIZE);

    this.numRegionsToReport = conf.getInt(
      "hbase.regionserver.numregionstoreport", 10);

    this.rpcTimeout = conf.getInt(
      HConstants.HBASE_RPC_TIMEOUT_KEY,
      HConstants.DEFAULT_HBASE_RPC_TIMEOUT);

    this.abortRequested = false;
    this.stopped = false;

    // Server to handle client requests.
    String hostname = Strings.domainNamePointerToHostName(DNS.getDefaultHost(
      conf.get("hbase.regionserver.dns.interface", "default"),
      conf.get("hbase.regionserver.dns.nameserver", "default")));
    int port = conf.getInt(HConstants.REGIONSERVER_PORT,
      HConstants.DEFAULT_REGIONSERVER_PORT);
    // Creation of a HSA will force a resolve.
    InetSocketAddress initialIsa = new InetSocketAddress(hostname, port);
    if (initialIsa.getAddress() == null) {
      throw new IllegalArgumentException("Failed resolve of " + initialIsa);
    }
    this.rpcServer = HBaseRPC.getServer(this,
      new Class<?>[]{HRegionInterface.class, HBaseRPCErrorHandler.class,
        OnlineRegions.class},
        initialIsa.getHostName(), // BindAddress is IP we got for this server.
        initialIsa.getPort(),
        conf.getInt("hbase.regionserver.handler.count", 10),
        conf.getInt("hbase.regionserver.metahandler.count", 10),
        conf.getBoolean("hbase.rpc.verbose", false),
        conf, HConstants.QOS_THRESHOLD);
    if (rpcServer instanceof HBaseServer) server = (HBaseServer) rpcServer;
    // Set our address.
    this.isa = this.rpcServer.getListenerAddress();

    this.rpcServer.setErrorHandler(this);
    this.rpcServer.setQosFunction(new QosFunction());
    this.startcode = System.currentTimeMillis();

    // login the server principal (if using secure Hadoop)
    User.login(this.conf, "hbase.regionserver.keytab.file",
      "hbase.regionserver.kerberos.principal", this.isa.getHostName());
    regionServerAccounting = new RegionServerAccounting();
    cacheConfig = new CacheConfig(conf);
  }

  /**
   * Run test on configured codecs to make sure supporting libs are in place.
   * @param c
   * @throws IOException
   */
  private static void checkCodecs(final Configuration c) throws IOException {
    // check to see if the codec list is available:
    String [] codecs = c.getStrings("hbase.regionserver.codecs", (String[])null);
    if (codecs == null) return;
    for (String codec : codecs) {
      if (!CompressionTest.testCompression(codec)) {
        throw new IOException("Compression codec " + codec +
          " not supported, aborting RS construction");
      }
    }
  }


  @Retention(RetentionPolicy.RUNTIME)
  private @interface QosPriority {
    int priority() default 0;
  }

  /**
   * Utility used ensuring higher quality of service for priority rpcs; e.g.
   * rpcs to .META. and -ROOT-, etc.
   */
  class QosFunction implements Function<Writable,Integer> {
    private final Map<String, Integer> annotatedQos;

    public QosFunction() {
      Map<String, Integer> qosMap = new HashMap<String, Integer>();
      for (Method m : HRegionServer.class.getMethods()) {
        QosPriority p = m.getAnnotation(QosPriority.class);
        if (p != null) {
          qosMap.put(m.getName(), p.priority());
        }
      }

      annotatedQos = qosMap;
    }

    public boolean isMetaRegion(byte[] regionName) {
      HRegion region;
      try {
        region = getRegion(regionName);
      } catch (NotServingRegionException ignored) {
        return false;
      }
      return region.getRegionInfo().isMetaRegion();
    }

    @Override
    public Integer apply(Writable from) {
      if (!(from instanceof Invocation)) return HConstants.NORMAL_QOS;

      Invocation inv = (Invocation) from;
      String methodName = inv.getMethodName();

      Integer priorityByAnnotation = annotatedQos.get(methodName);
      if (priorityByAnnotation != null) {
        return priorityByAnnotation;
      }

      // scanner methods...
      if (methodName.equals("next") || methodName.equals("close")) {
        // translate!
        Long scannerId;
        try {
          scannerId = (Long) inv.getParameters()[0];
        } catch (ClassCastException ignored) {
          // LOG.debug("Low priority: " + from);
          return HConstants.NORMAL_QOS;
        }
        String scannerIdString = Long.toString(scannerId);
        RegionScanner scanner = scanners.get(scannerIdString);
        if (scanner != null && scanner.getRegionInfo().isMetaRegion()) {
          // LOG.debug("High priority scanner request: " + scannerId);
          return HConstants.HIGH_QOS;
        }
      } else if (inv.getParameterClasses().length == 0) {
       // Just let it through.  This is getOnlineRegions, etc.
      } else if (inv.getParameterClasses()[0] == byte[].class) {
        // first arg is byte array, so assume this is a regionname:
        if (isMetaRegion((byte[]) inv.getParameters()[0])) {
          // LOG.debug("High priority with method: " + methodName +
          // " and region: "
          // + Bytes.toString((byte[]) inv.getParameters()[0]));
          return HConstants.HIGH_QOS;
        }
      } else if (inv.getParameterClasses()[0] == MultiAction.class) {
        MultiAction<?> ma = (MultiAction<?>) inv.getParameters()[0];
        Set<byte[]> regions = ma.getRegions();
        // ok this sucks, but if any single of the actions touches a meta, the
        // whole
        // thing gets pingged high priority. This is a dangerous hack because
        // people
        // can get their multi action tagged high QOS by tossing a Get(.META.)
        // AND this
        // regionserver hosts META/-ROOT-
        for (byte[] region : regions) {
          if (isMetaRegion(region)) {
            // LOG.debug("High priority multi with region: " +
            // Bytes.toString(region));
            return HConstants.HIGH_QOS; // short circuit for the win.
          }
        }
      }
      // LOG.debug("Low priority: " + from.toString());
      return HConstants.NORMAL_QOS;
    }
  }

  /**
   * All initialization needed before we go register with Master.
   *
   * @throws IOException
   * @throws InterruptedException
   */
  private void preRegistrationInitialization(){
    try {
      initializeZooKeeper();

      clusterId = new ClusterId(zooKeeper, this);
      if(clusterId.hasId()) {
        conf.set(HConstants.CLUSTER_ID, clusterId.getId());
      }

      initializeThreads();
      int nbBlocks = conf.getInt("hbase.regionserver.nbreservationblocks", 4);
      for (int i = 0; i < nbBlocks; i++) {
        reservedSpace.add(new byte[HConstants.DEFAULT_SIZE_RESERVATION_BLOCK]);
      }
    } catch (Throwable t) {
      // Call stop if error or process will stick around for ever since server
      // puts up non-daemon threads.
      this.rpcServer.stop();
      abort("Initialization of RS failed.  Hence aborting RS.", t);
    }
  }

  /**
   * Bring up connection to zk ensemble and then wait until a master for this
   * cluster and then after that, wait until cluster 'up' flag has been set.
   * This is the order in which master does things.
   * Finally put up a catalog tracker.
   * @throws IOException
   * @throws InterruptedException
   */
  private void initializeZooKeeper() throws IOException, InterruptedException {
    // Open connection to zookeeper and set primary watcher
    this.zooKeeper = new ZooKeeperWatcher(conf, REGIONSERVER + ":" +
      this.isa.getPort(), this);

    // Create the master address manager, register with zk, and start it.  Then
    // block until a master is available.  No point in starting up if no master
    // running.
    this.masterAddressManager = new MasterAddressTracker(this.zooKeeper, this);
    this.masterAddressManager.start();
    blockAndCheckIfStopped(this.masterAddressManager);

    // Wait on cluster being up.  Master will set this flag up in zookeeper
    // when ready.
    this.clusterStatusTracker = new ClusterStatusTracker(this.zooKeeper, this);
    this.clusterStatusTracker.start();
    blockAndCheckIfStopped(this.clusterStatusTracker);

    // Create the catalog tracker and start it;
    this.catalogTracker = new CatalogTracker(this.zooKeeper, this.conf,
      this, this.conf.getInt("hbase.regionserver.catalog.timeout", Integer.MAX_VALUE));
    catalogTracker.start();
  }

  /**
   * Utilty method to wait indefinitely on a znode availability while checking
   * if the region server is shut down
   * @param tracker znode tracker to use
   * @throws IOException any IO exception, plus if the RS is stopped
   * @throws InterruptedException
   */
  private void blockAndCheckIfStopped(ZooKeeperNodeTracker tracker)
      throws IOException, InterruptedException {
    while (tracker.blockUntilAvailable(this.msgInterval, false) == null) {
      if (this.stopped) {
        throw new IOException("Received the shutdown message while waiting.");
      }
    }
  }

  /**
   * @return False if cluster shutdown in progress
   */
  private boolean isClusterUp() {
    return this.clusterStatusTracker.isClusterUp();
  }

  private void initializeThreads() throws IOException {
    // Cache flushing thread.
    this.cacheFlusher = new MemStoreFlusher(conf, this);

    // Compaction thread
    this.compactSplitThread = new CompactSplitThread(this);

    // Background thread to check for compactions; needed if region
    // has not gotten updates in a while. Make it run at a lesser frequency.
    int multiplier = this.conf.getInt(HConstants.THREAD_WAKE_FREQUENCY +
      ".multiplier", 1000);
    this.compactionChecker = new CompactionChecker(this,
      this.threadWakeFrequency * multiplier, this);
    
    //Health checker thread.
    int sleepTime = this.conf.getInt(HConstants.RS_HEALTH_CHORE_WAKE_FREQ,
      HConstants.DEFAULT_THREAD_WAKE_FREQUENCY);
    healthCheckChore = new RegionServerHealthCheckChore(sleepTime, this, getConfiguration());

    this.leases = new Leases((int) conf.getLong(
        HConstants.HBASE_REGIONSERVER_LEASE_PERIOD_KEY,
        HConstants.DEFAULT_HBASE_REGIONSERVER_LEASE_PERIOD),
        this.threadWakeFrequency);

    // Create the thread for the ThriftServer.
    if (conf.getBoolean("hbase.regionserver.export.thrift", false)) {
      thriftServer = new HRegionThriftServer(this, conf);
      thriftServer.start();
      LOG.info("Started Thrift API from Region Server.");
    }
  }

  /**
   * The HRegionServer sticks in this loop until closed.
   */
  @SuppressWarnings("deprecation")
  public void run() {
    try {
      // Do pre-registration initializations; zookeeper, lease threads, etc.
      preRegistrationInitialization();
    } catch (Throwable e) {
      abort("Fatal exception during initialization", e);
    }

    try {
      // Try and register with the Master; tell it we are here.  Break if
      // server is stopped or the clusterup flag is down or hdfs went wacky.
      while (keepLooping()) {
        MapWritable w = reportForDuty();
        if (w == null) {
          LOG.warn("reportForDuty failed; sleeping and then retrying.");
          this.sleeper.sleep();
        } else {
          handleReportForDutyResponse(w);
          break;
        }
      }
      registerMBean();

      // We registered with the Master.  Go into run mode.
      long lastMsg = 0;
      long oldRequestCount = -1;
      // The main run loop.
      while (!this.stopped && isHealthy()) {
        if (!isClusterUp()) {
          if (isOnlineRegionsEmpty()) {
            stop("Exiting; cluster shutdown set and not carrying any regions");
          } else if (!this.stopping) {
            this.stopping = true;
            LOG.info("Closing user regions");
            closeUserRegions(this.abortRequested);
          } else if (this.stopping) {
            boolean allUserRegionsOffline = areAllUserRegionsOffline();
            if (allUserRegionsOffline) {
              // Set stopped if no requests since last time we went around the loop.
              // The remaining meta regions will be closed on our way out.
              if (oldRequestCount == this.requestCount.get()) {
                stop("Stopped; only catalog regions remaining online");
                break;
              }
              oldRequestCount = this.requestCount.get();
            } else {
              // Make sure all regions have been closed -- some regions may
              // have not got it because we were splitting at the time of
              // the call to closeUserRegions.
              closeUserRegions(this.abortRequested);
            }
            LOG.debug("Waiting on " + getOnlineRegionsAsPrintableString());
          }
        }
        long now = System.currentTimeMillis();
        if ((now - lastMsg) >= msgInterval) {
          doMetrics();
          tryRegionServerReport();
          lastMsg = System.currentTimeMillis();
        }
        if (!this.stopped) this.sleeper.sleep();
      } // for
    } catch (Throwable t) {
      if (!checkOOME(t)) {
        abort("Unhandled exception: " + t.getMessage(), t);
      }
    }
    // Run shutdown.
    if (mxBean != null) {
      MBeanUtil.unregisterMBean(mxBean);
      mxBean = null;
    }
    if (this.thriftServer != null) this.thriftServer.shutdown();
    this.leases.closeAfterLeasesExpire();
    this.rpcServer.stop();
    if (this.splitLogWorker != null) {
      splitLogWorker.stop();
    }
    if (this.infoServer != null) {
      LOG.info("Stopping infoServer");
      try {
        this.infoServer.stop();
      } catch (Exception e) {
        e.printStackTrace();
      }
    }
    // Send cache a shutdown.
    if (cacheConfig.isBlockCacheEnabled()) {
      cacheConfig.getBlockCache().shutdown();
    }

    // Send interrupts to wake up threads if sleeping so they notice shutdown.
    // TODO: Should we check they are alive? If OOME could have exited already
    if (this.cacheFlusher != null) this.cacheFlusher.interruptIfNecessary();
    if (this.compactSplitThread != null) this.compactSplitThread.interruptIfNecessary();
    if (this.hlogRoller != null) this.hlogRoller.interruptIfNecessary();
    if (this.compactionChecker != null)
      this.compactionChecker.interrupt();
    if (this.healthCheckChore != null)
      this.healthCheckChore.interrupt();
    

    if (this.killed) {
      // Just skip out w/o closing regions.  Used when testing.
    } else if (abortRequested) {
      if (this.fsOk) {
        closeUserRegions(abortRequested); // Don't leave any open file handles
      }
      LOG.info("aborting server " + this.serverNameFromMasterPOV);
    } else {
      closeUserRegions(abortRequested);
      closeAllScanners();
      LOG.info("stopping server " + this.serverNameFromMasterPOV);
    }
    // Interrupt catalog tracker here in case any regions being opened out in
    // handlers are stuck waiting on meta or root.
    if (this.catalogTracker != null) this.catalogTracker.stop();

    // Closing the compactSplit thread before closing meta regions
    if (!this.killed && containsMetaTableRegions()) {
      if (!abortRequested || this.fsOk) {
        if (this.compactSplitThread != null) {
          this.compactSplitThread.join();
          this.compactSplitThread = null;
        }
        closeMetaTableRegions(abortRequested);
      }
    }

    if (!this.killed && this.fsOk) {
      waitOnAllRegionsToClose(abortRequested);
      LOG.info("stopping server " + this.serverNameFromMasterPOV +
        "; all regions closed.");
    }

    //fsOk flag may be changed when closing regions throws exception.
    if (!this.killed && this.fsOk) {
      closeWAL(abortRequested ? false : true);
    }

    // Make sure the proxy is down.
    if (this.hbaseMaster != null) {
      HBaseRPC.stopProxy(this.hbaseMaster);
      this.hbaseMaster = null;
    }
    this.leases.close();

    if (!killed) {
      join();
    }

    try {
      deleteMyEphemeralNode();
    } catch (KeeperException e) {
      LOG.warn("Failed deleting my ephemeral node", e);
    }
    this.zooKeeper.close();
    LOG.info("stopping server " + this.serverNameFromMasterPOV +
      "; zookeeper connection closed.");

    LOG.info(Thread.currentThread().getName() + " exiting");
  }

  private boolean containsMetaTableRegions() {
    return onlineRegions.containsKey(HRegionInfo.ROOT_REGIONINFO.getEncodedName())
        || onlineRegions.containsKey(HRegionInfo.FIRST_META_REGIONINFO.getEncodedName());
  }

  private boolean areAllUserRegionsOffline() {
    if (getNumberOfOnlineRegions() > 2) return false;
    boolean allUserRegionsOffline = true;
    for (Map.Entry<String, HRegion> e: this.onlineRegions.entrySet()) {
      if (!e.getValue().getRegionInfo().isMetaTable()) {
        allUserRegionsOffline = false;
        break;
      }
    }
    return allUserRegionsOffline;
  }

  void tryRegionServerReport()
  throws IOException {
    HServerLoad hsl = buildServerLoad();
    // Why we do this?
    this.requestCount.set(0);
    try {
      this.hbaseMaster.regionServerReport(this.serverNameFromMasterPOV.getVersionedBytes(), hsl);
    } catch (IOException ioe) {
      if (ioe instanceof RemoteException) {
        ioe = ((RemoteException)ioe).unwrapRemoteException();
      }
      if (ioe instanceof YouAreDeadException) {
        // This will be caught and handled as a fatal error in run()
        throw ioe;
      }
      // Couldn't connect to the master, get location from zk and reconnect
      // Method blocks until new master is found or we are stopped
      getMaster();
    }
  }

  HServerLoad buildServerLoad() {
    Collection<HRegion> regions = getOnlineRegionsLocalContext();
    TreeMap<byte [], HServerLoad.RegionLoad> regionLoads =
      new TreeMap<byte [], HServerLoad.RegionLoad>(Bytes.BYTES_COMPARATOR);
    for (HRegion region: regions) {
      regionLoads.put(region.getRegionName(), createRegionLoad(region));
    }
    MemoryUsage memory =
      ManagementFactory.getMemoryMXBean().getHeapMemoryUsage();
    return new HServerLoad(requestCount.get(),(int)metrics.getRequests(),
      (int)(memory.getUsed() / 1024 / 1024),
      (int) (memory.getMax() / 1024 / 1024), regionLoads,
      this.hlog.getCoprocessorHost().getCoprocessors());
  }

  String getOnlineRegionsAsPrintableString() {
    StringBuilder sb = new StringBuilder();
    for (HRegion r: this.onlineRegions.values()) {
      if (sb.length() > 0) sb.append(", ");
      sb.append(r.getRegionInfo().getEncodedName());
    }
    return sb.toString();
  }

  /**
   * Wait on regions close.
   */
  private void waitOnAllRegionsToClose(final boolean abort) {
    // Wait till all regions are closed before going out.
    int lastCount = -1;
    long previousLogTime = 0;
    Set<String> closedRegions = new HashSet<String>();
    while (!isOnlineRegionsEmpty()) {
      int count = getNumberOfOnlineRegions();
      // Only print a message if the count of regions has changed.
      if (count != lastCount) {
        // Log every second at most
        if (System.currentTimeMillis() > (previousLogTime + 1000)) {
          previousLogTime = System.currentTimeMillis();
          lastCount = count;
          LOG.info("Waiting on " + count + " regions to close");
          // Only print out regions still closing if a small number else will
          // swamp the log.
          if (count < 10 && LOG.isDebugEnabled()) {
            LOG.debug(this.onlineRegions);
          }
        }
      }
      // Ensure all user regions have been sent a close. Use this to
      // protect against the case where an open comes in after we start the
      // iterator of onlineRegions to close all user regions.
      for (Map.Entry<String, HRegion> e : this.onlineRegions.entrySet()) {
        HRegionInfo hri = e.getValue().getRegionInfo();
        if (!this.regionsInTransitionInRS.containsKey(hri.getEncodedNameAsBytes())
            && !closedRegions.contains(hri.getEncodedName())) {
          closedRegions.add(hri.getEncodedName());
          // Don't update zk with this close transition; pass false.
          closeRegion(hri, abort, false);
        }
      }
      // No regions in RIT, we could stop waiting now.
      if (this.regionsInTransitionInRS.isEmpty()) {
        if (!isOnlineRegionsEmpty()) {
          LOG.info("We were exiting though online regions are not empty, because some regions failed closing");
        }
        break;
      }
      Threads.sleep(200);
    }
  }

  private void closeWAL(final boolean delete) {
    try {
      if (this.hlog != null) {
        if (delete) {
          hlog.closeAndDelete();
        } else {
          hlog.close();
        }
      }
    } catch (Throwable e) {
      LOG.error("Close and delete failed", RemoteExceptionHandler.checkThrowable(e));
    }
  }

  private void closeAllScanners() {
    // Close any outstanding scanners. Means they'll get an UnknownScanner
    // exception next time they come in.
    for (Map.Entry<String, RegionScanner> e : this.scanners.entrySet()) {
      try {
        e.getValue().close();
      } catch (IOException ioe) {
        LOG.warn("Closing scanner " + e.getKey(), ioe);
      }
    }
  }

  /*
   * Run init. Sets up hlog and starts up all server threads.
   *
   * @param c Extra configuration.
   */
  protected void handleReportForDutyResponse(final MapWritable c)
  throws IOException {
    try {
      for (Map.Entry<Writable, Writable> e :c.entrySet()) {
        String key = e.getKey().toString();
        // The hostname the master sees us as.
        if (key.equals(HConstants.KEY_FOR_HOSTNAME_SEEN_BY_MASTER)) {
          String hostnameFromMasterPOV = e.getValue().toString();
          this.serverNameFromMasterPOV = new ServerName(hostnameFromMasterPOV,
            this.isa.getPort(), this.startcode);
          LOG.info("Master passed us hostname to use. Was=" +
            this.isa.getHostName() + ", Now=" +
            this.serverNameFromMasterPOV.getHostname());
          continue;
        }
        String value = e.getValue().toString();
        if (LOG.isDebugEnabled()) {
          LOG.debug("Config from master: " + key + "=" + value);
        }
        this.conf.set(key, value);
      }

      // hack! Maps DFSClient => RegionServer for logs.  HDFS made this
      // config param for task trackers, but we can piggyback off of it.
      if (this.conf.get("mapred.task.id") == null) {
        this.conf.set("mapred.task.id", "hb_rs_" +
          this.serverNameFromMasterPOV.toString());
      }
      // Set our ephemeral znode up in zookeeper now we have a name.
      createMyEphemeralNode();

      // Master sent us hbase.rootdir to use. Should be fully qualified
      // path with file system specification included. Set 'fs.defaultFS'
      // to match the filesystem on hbase.rootdir else underlying hadoop hdfs
      // accessors will be going against wrong filesystem (unless all is set
      // to defaults).
      this.conf.set("fs.defaultFS", this.conf.get("hbase.rootdir"));
      // Get fs instance used by this RS
      this.fs = new HFileSystem(this.conf, this.useHBaseChecksum);
      this.rootDir = new Path(this.conf.get(HConstants.HBASE_DIR));
      this.tableDescriptors = new FSTableDescriptors(this.fs, this.rootDir, true);
      this.hlog = setupWALAndReplication();
      // Init in here rather than in constructor after thread name has been set
      this.metrics = new RegionServerMetrics();
      this.dynamicMetrics = RegionServerDynamicMetrics.newInstance(this);
      createDummyRegionForSecurity();
      startServiceThreads();  
      LOG.info("Serving as " + this.serverNameFromMasterPOV +
        ", RPC listening on " + this.isa +
        ", sessionid=0x" +
        Long.toHexString(this.zooKeeper.getRecoverableZooKeeper().getSessionId()));
      isOnline = true;
    } catch (Throwable e) {
      LOG.warn("Exception in region server : ", e);
      this.isOnline = false;
      stop("Failed initialization");
      throw convertThrowableToIOE(cleanup(e, "Failed init"),
          "Region server startup failed");
    } finally {
      sleeper.skipSleepCycle();
    }
  }

  private String getMyEphemeralNodePath() {
    return ZKUtil.joinZNode(this.zooKeeper.rsZNode, getServerName().toString());
  }

  private void createMyEphemeralNode() throws KeeperException {
    ZKUtil.createEphemeralNodeAndWatch(this.zooKeeper, getMyEphemeralNodePath(),
      HConstants.EMPTY_BYTE_ARRAY);
  }

  private void deleteMyEphemeralNode() throws KeeperException {
    ZKUtil.deleteNode(this.zooKeeper, getMyEphemeralNodePath());
  }

  public RegionServerAccounting getRegionServerAccounting() {
    return regionServerAccounting;
  }

  /*
   * @param r Region to get RegionLoad for.
   *
   * @return RegionLoad instance.
   *
   * @throws IOException
   */
  private HServerLoad.RegionLoad createRegionLoad(final HRegion r) {
    byte[] name = r.getRegionName();
    int stores = 0;
    int storefiles = 0;
    int storeUncompressedSizeMB = 0;
    int storefileSizeMB = 0;
    int memstoreSizeMB = (int) (r.memstoreSize.get() / 1024 / 1024);
    int storefileIndexSizeMB = 0;
    int rootIndexSizeKB = 0;
    int totalStaticIndexSizeKB = 0;
    int totalStaticBloomSizeKB = 0;
    long totalCompactingKVs = 0;
    long currentCompactedKVs = 0;
    synchronized (r.stores) {
      stores += r.stores.size();
      for (Store store : r.stores.values()) {
        storefiles += store.getStorefilesCount();
        storeUncompressedSizeMB += (int) (store.getStoreSizeUncompressed()
            / 1024 / 1024);
        storefileSizeMB += (int) (store.getStorefilesSize() / 1024 / 1024);
        storefileIndexSizeMB += (int) (store.getStorefilesIndexSize() / 1024 / 1024);
        CompactionProgress progress = store.getCompactionProgress();
        if (progress != null) {
          totalCompactingKVs += progress.totalCompactingKVs;
          currentCompactedKVs += progress.currentCompactedKVs;
        }

        rootIndexSizeKB +=
            (int) (store.getStorefilesIndexSize() / 1024);

        totalStaticIndexSizeKB +=
          (int) (store.getTotalStaticIndexSize() / 1024);

        totalStaticBloomSizeKB +=
          (int) (store.getTotalStaticBloomSize() / 1024);
      }
    }
    return new HServerLoad.RegionLoad(name, stores, storefiles,
        storeUncompressedSizeMB,
        storefileSizeMB, memstoreSizeMB, storefileIndexSizeMB, rootIndexSizeKB,
        totalStaticIndexSizeKB, totalStaticBloomSizeKB,
        (int) r.readRequestsCount.get(), (int) r.writeRequestsCount.get(),
        totalCompactingKVs, currentCompactedKVs,
        r.getCoprocessorHost().getCoprocessors());
  }

  /**
   * @param encodedRegionName
   * @return An instance of RegionLoad.
   */
  public HServerLoad.RegionLoad createRegionLoad(final String encodedRegionName) {
    HRegion r = null;
    r = this.onlineRegions.get(encodedRegionName);
    return r != null ? createRegionLoad(r) : null;
  }

  /*
   * Cleanup after Throwable caught invoking method. Converts <code>t</code> to
   * IOE if it isn't already.
   *
   * @param t Throwable
   *
   * @return Throwable converted to an IOE; methods can only let out IOEs.
   */
  private Throwable cleanup(final Throwable t) {
    return cleanup(t, null);
  }

  /*
   * Cleanup after Throwable caught invoking method. Converts <code>t</code> to
   * IOE if it isn't already.
   *
   * @param t Throwable
   *
   * @param msg Message to log in error. Can be null.
   *
   * @return Throwable converted to an IOE; methods can only let out IOEs.
   */
  private Throwable cleanup(final Throwable t, final String msg) {
    // Don't log as error if NSRE; NSRE is 'normal' operation.
    if (t instanceof NotServingRegionException) {
      LOG.debug("NotServingRegionException; " +  t.getMessage());
      return t;
    }
    if (msg == null) {
      LOG.error("", RemoteExceptionHandler.checkThrowable(t));
    } else {
      LOG.error(msg, RemoteExceptionHandler.checkThrowable(t));
    }
    if (!checkOOME(t)) {
      checkFileSystem();
    }
    return t;
  }

  /*
   * @param t
   *
   * @return Make <code>t</code> an IOE if it isn't already.
   */
  private IOException convertThrowableToIOE(final Throwable t) {
    return convertThrowableToIOE(t, null);
  }

  /*
   * @param t
   *
   * @param msg Message to put in new IOE if passed <code>t</code> is not an IOE
   *
   * @return Make <code>t</code> an IOE if it isn't already.
   */
  private IOException convertThrowableToIOE(final Throwable t, final String msg) {
    return (t instanceof IOException ? (IOException) t : msg == null
        || msg.length() == 0 ? new IOException(t) : new IOException(msg, t));
  }

  /*
   * Check if an OOME and, if so, abort immediately to avoid creating more objects.
   *
   * @param e
   *
   * @return True if we OOME'd and are aborting.
   */
  public boolean checkOOME(final Throwable e) {
    boolean stop = false;
    try {
      if (e instanceof OutOfMemoryError
          || (e.getCause() != null && e.getCause() instanceof OutOfMemoryError)
          || (e.getMessage() != null && e.getMessage().contains(
              "java.lang.OutOfMemoryError"))) {
        stop = true;
        LOG.fatal(
          "Run out of memory; HRegionServer will abort itself immediately", e);
      }
    } finally {
      if (stop) {
        Runtime.getRuntime().halt(1);
      }
    }
    return stop;
  }

  /**
   * Checks to see if the file system is still accessible. If not, sets
   * abortRequested and stopRequested
   *
   * @return false if file system is not available
   */
  public boolean checkFileSystem() {
    if (this.fsOk && this.fs != null) {
      try {
        FSUtils.checkFileSystemAvailable(this.fs);
      } catch (IOException e) {
        abort("File System not available", e);
        this.fsOk = false;
      }
    }
    return this.fsOk;
  }

  /*
   * Inner class that runs on a long period checking if regions need compaction.
   */
  private static class CompactionChecker extends Chore {
    private final HRegionServer instance;
    private final int majorCompactPriority;
    private final static int DEFAULT_PRIORITY = Integer.MAX_VALUE;

    CompactionChecker(final HRegionServer h, final int sleepTime,
        final Stoppable stopper) {
      super("CompactionChecker", sleepTime, h);
      this.instance = h;
      LOG.info("Runs every " + StringUtils.formatTime(sleepTime));

      /* MajorCompactPriority is configurable.
       * If not set, the compaction will use default priority.
       */
      this.majorCompactPriority = this.instance.conf.
        getInt("hbase.regionserver.compactionChecker.majorCompactPriority",
        DEFAULT_PRIORITY);
    }

    @Override
    protected void chore() {
      for (HRegion r : this.instance.onlineRegions.values()) {
        if (r == null)
          continue;
        for (Store s : r.getStores().values()) {
          try {
            if (s.needsCompaction()) {
              // Queue a compaction. Will recognize if major is needed.
              this.instance.compactSplitThread.requestCompaction(r, s,
                getName() + " requests compaction");
            } else if (s.isMajorCompaction()) {
              if (majorCompactPriority == DEFAULT_PRIORITY ||
                  majorCompactPriority > r.getCompactPriority()) {
                this.instance.compactSplitThread.requestCompaction(r, s,
                    getName() + " requests major compaction; use default priority");
              } else {
               this.instance.compactSplitThread.requestCompaction(r, s,
                  getName() + " requests major compaction; use configured priority",
                  this.majorCompactPriority);
              }
            }
          } catch (IOException e) {
            LOG.warn("Failed major compaction check on " + r, e);
          }
        }
      }
    }
  }

  /**
   * Report the status of the server. A server is online once all the startup is
   * completed (setting up filesystem, starting service threads, etc.). This
   * method is designed mostly to be useful in tests.
   *
   * @return true if online, false if not.
   */
  public boolean isOnline() {
    return isOnline;
  }

  /**
   * Setup WAL log and replication if enabled.
   * Replication setup is done in here because it wants to be hooked up to WAL.
   * @return A WAL instance.
   * @throws IOException
   */
  private HLog setupWALAndReplication() throws IOException {
    final Path oldLogDir = new Path(rootDir, HConstants.HREGION_OLDLOGDIR_NAME);
    Path logdir = new Path(rootDir,
      HLog.getHLogDirectoryName(this.serverNameFromMasterPOV.toString()));
    if (LOG.isDebugEnabled()) LOG.debug("logdir=" + logdir);
    if (this.fs.exists(logdir)) {
      throw new RegionServerRunningException("Region server has already " +
        "created directory at " + this.serverNameFromMasterPOV.toString());
    }

    // Instantiate replication manager if replication enabled.  Pass it the
    // log directories.
    createNewReplicationInstance(conf, this, this.fs, logdir, oldLogDir);
    return instantiateHLog(logdir, oldLogDir);
  }

  /**
   * Called by {@link #setupWALAndReplication()} creating WAL instance.
   * @param logdir
   * @param oldLogDir
   * @return WAL instance.
   * @throws IOException
   */
  protected HLog instantiateHLog(Path logdir, Path oldLogDir) throws IOException {
    return new HLog(this.fs.getBackingFs(), logdir, oldLogDir, this.conf,
      getWALActionListeners(), this.serverNameFromMasterPOV.toString());
  }

  /**
   * Called by {@link #instantiateHLog(Path, Path)} setting up WAL instance.
   * Add any {@link WALActionsListener}s you want inserted before WAL startup.
   * @return List of WALActionsListener that will be passed in to
   * {@link HLog} on construction.
   */
  protected List<WALActionsListener> getWALActionListeners() {
    List<WALActionsListener> listeners = new ArrayList<WALActionsListener>();
    // Log roller.
    this.hlogRoller = new LogRoller(this, this);
    listeners.add(this.hlogRoller);
    if (this.replicationSourceHandler != null &&
        this.replicationSourceHandler.getWALActionsListener() != null) {
      // Replication handler is an implementation of WALActionsListener.
      listeners.add(this.replicationSourceHandler.getWALActionsListener());
    }
    return listeners;
  }

  protected LogRoller getLogRoller() {
    return hlogRoller;
  }

  /*
   * @param interval Interval since last time metrics were called.
   */
  protected void doMetrics() {
    try {
      metrics();
    } catch (Throwable e) {
      LOG.warn("Failed metrics", e);
    }
  }

  protected void metrics() {
    this.metrics.regions.set(this.onlineRegions.size());
    this.metrics.incrementRequests(this.requestCount.get());
    this.metrics.requests.intervalHeartBeat();
    // Is this too expensive every three seconds getting a lock on onlineRegions
    // and then per store carried? Can I make metrics be sloppier and avoid
    // the synchronizations?
    int stores = 0;
    int storefiles = 0;
    long memstoreSize = 0;
    int readRequestsCount = 0;
    int writeRequestsCount = 0;
    long storefileIndexSize = 0;
    HDFSBlocksDistribution hdfsBlocksDistribution =
      new HDFSBlocksDistribution();
    long totalStaticIndexSize = 0;
    long totalStaticBloomSize = 0;
    long numPutsWithoutWAL = 0;
    long dataInMemoryWithoutWAL = 0;
    long updatesBlockedMs = 0;

    // Note that this is a map of Doubles instead of Longs. This is because we
    // do effective integer division, which would perhaps truncate more than it
    // should because we do it only on one part of our sum at a time. Rather
    // than dividing at the end, where it is difficult to know the proper
    // factor, everything is exact then truncated.
    final Map<String, MutableDouble> tempVals =
        new HashMap<String, MutableDouble>();

    for (Map.Entry<String, HRegion> e : this.onlineRegions.entrySet()) {
      HRegion r = e.getValue();
      memstoreSize += r.memstoreSize.get();
      numPutsWithoutWAL += r.numPutsWithoutWAL.get();
      dataInMemoryWithoutWAL += r.dataInMemoryWithoutWAL.get();
      readRequestsCount += r.readRequestsCount.get();
      writeRequestsCount += r.writeRequestsCount.get();
      updatesBlockedMs += r.updatesBlockedMs.get();
      synchronized (r.stores) {
        stores += r.stores.size();
        for (Map.Entry<byte[], Store> ee : r.stores.entrySet()) {
            final Store store = ee.getValue();
            final SchemaMetrics schemaMetrics = store.getSchemaMetrics();

            {
              long tmpStorefiles = store.getStorefilesCount();
              schemaMetrics.accumulateStoreMetric(tempVals,
                  StoreMetricType.STORE_FILE_COUNT, tmpStorefiles);
              storefiles += tmpStorefiles;
            }


            {
              long tmpStorefileIndexSize = store.getStorefilesIndexSize();
              schemaMetrics.accumulateStoreMetric(tempVals,
                  StoreMetricType.STORE_FILE_INDEX_SIZE,
                  (long) (tmpStorefileIndexSize / (1024.0 * 1024)));
              storefileIndexSize += tmpStorefileIndexSize;
            }

            {
              long tmpStorefilesSize = store.getStorefilesSize();
              schemaMetrics.accumulateStoreMetric(tempVals,
                  StoreMetricType.STORE_FILE_SIZE_MB,
                  (long) (tmpStorefilesSize / (1024.0 * 1024)));
            }

            {
              long tmpStaticBloomSize = store.getTotalStaticBloomSize();
              schemaMetrics.accumulateStoreMetric(tempVals,
                  StoreMetricType.STATIC_BLOOM_SIZE_KB,
                  (long) (tmpStaticBloomSize / 1024.0));
              totalStaticBloomSize += tmpStaticBloomSize;
            }

            {
              long tmpStaticIndexSize = store.getTotalStaticIndexSize();
              schemaMetrics.accumulateStoreMetric(tempVals,
                  StoreMetricType.STATIC_INDEX_SIZE_KB,
                  (long) (tmpStaticIndexSize / 1024.0));
              totalStaticIndexSize += tmpStaticIndexSize;
            }

            schemaMetrics.accumulateStoreMetric(tempVals,
                StoreMetricType.MEMSTORE_SIZE_MB,
                (long) (store.getMemStoreSize() / (1024.0 * 1024)));
        }
      }

      hdfsBlocksDistribution.add(r.getHDFSBlocksDistribution());
    }

    for (Entry<String, MutableDouble> e : tempVals.entrySet()) {
      RegionMetricsStorage.setNumericMetric(e.getKey(), e.getValue().longValue());
    }

    this.metrics.stores.set(stores);
    this.metrics.storefiles.set(storefiles);
    this.metrics.memstoreSizeMB.set((int) (memstoreSize / (1024 * 1024)));
    this.metrics.mbInMemoryWithoutWAL.set((int) (dataInMemoryWithoutWAL / (1024 * 1024)));
    this.metrics.numPutsWithoutWAL.set(numPutsWithoutWAL);
    this.metrics.storefileIndexSizeMB.set(
        (int) (storefileIndexSize / (1024 * 1024)));
    this.metrics.rootIndexSizeKB.set(
        (int) (storefileIndexSize / 1024));
    this.metrics.totalStaticIndexSizeKB.set(
        (int) (totalStaticIndexSize / 1024));
    this.metrics.totalStaticBloomSizeKB.set(
        (int) (totalStaticBloomSize / 1024));
    this.metrics.readRequestsCount.set(readRequestsCount);
    this.metrics.writeRequestsCount.set(writeRequestsCount);
    this.metrics.compactionQueueSize.set(compactSplitThread
        .getCompactionQueueSize());
    this.metrics.flushQueueSize.set(cacheFlusher
        .getFlushQueueSize());
    this.metrics.updatesBlockedSeconds.update(updatesBlockedMs > 0 ? 
        updatesBlockedMs/1000: 0);
    final long updatesBlockedMsHigherWater = cacheFlusher.getUpdatesBlockedMsHighWater().get();
    this.metrics.updatesBlockedSecondsHighWater.update(updatesBlockedMsHigherWater > 0 ? 
        updatesBlockedMsHigherWater/1000: 0);

    BlockCache blockCache = cacheConfig.getBlockCache();
    if (blockCache != null) {
      this.metrics.blockCacheCount.set(blockCache.size());
      this.metrics.blockCacheFree.set(blockCache.getFreeSize());
      this.metrics.blockCacheSize.set(blockCache.getCurrentSize());
      CacheStats cacheStats = blockCache.getStats();
      this.metrics.blockCacheHitCount.set(cacheStats.getHitCount());
      this.metrics.blockCacheMissCount.set(cacheStats.getMissCount());
      this.metrics.blockCacheEvictedCount.set(blockCache.getEvictedCount());
      double ratio = blockCache.getStats().getHitRatio();
      int percent = (int) (ratio * 100);
      this.metrics.blockCacheHitRatio.set(percent);
      ratio = blockCache.getStats().getHitCachingRatio();
      percent = (int) (ratio * 100);
      this.metrics.blockCacheHitCachingRatio.set(percent);
      // past N period block cache hit / hit caching ratios
      cacheStats.rollMetricsPeriod();
      ratio = cacheStats.getHitRatioPastNPeriods();
      percent = (int) (ratio * 100);
      this.metrics.blockCacheHitRatioPastNPeriods.set(percent);
      ratio = cacheStats.getHitCachingRatioPastNPeriods();
      percent = (int) (ratio * 100);
      this.metrics.blockCacheHitCachingRatioPastNPeriods.set(percent);
    }
    float localityIndex = hdfsBlocksDistribution.getBlockLocalityIndex(
      getServerName().getHostname());
    int percent = (int) (localityIndex * 100);
    this.metrics.hdfsBlocksLocalityIndex.set(percent);

  }

  /**
   * @return Region server metrics instance.
   */
  public RegionServerMetrics getMetrics() {
    return this.metrics;
  }

  /**
   * @return Master address tracker instance.
   */
  public MasterAddressTracker getMasterAddressManager() {
    return this.masterAddressManager;
  }

  /*
   * Start maintanence Threads, Server, Worker and lease checker threads.
   * Install an UncaughtExceptionHandler that calls abort of RegionServer if we
   * get an unhandled exception. We cannot set the handler on all threads.
   * Server's internal Listener thread is off limits. For Server, if an OOME, it
   * waits a while then retries. Meantime, a flush or a compaction that tries to
   * run should trigger same critical condition and the shutdown will run. On
   * its way out, this server will shut down Server. Leases are sort of
   * inbetween. It has an internal thread that while it inherits from Chore, it
   * keeps its own internal stop mechanism so needs to be stopped by this
   * hosting server. Worker logs the exception and exits.
   */
  private void startServiceThreads() throws IOException {
    String n = Thread.currentThread().getName();
    UncaughtExceptionHandler handler = new UncaughtExceptionHandler() {
      public void uncaughtException(Thread t, Throwable e) {
        abort("Uncaught exception in service thread " + t.getName(), e);
      }
    };

    // Start executor services
    this.service = new ExecutorService(getServerName().toString());
    this.service.startExecutorService(ExecutorType.RS_OPEN_REGION,
      conf.getInt("hbase.regionserver.executor.openregion.threads", 3));
    this.service.startExecutorService(ExecutorType.RS_OPEN_ROOT,
      conf.getInt("hbase.regionserver.executor.openroot.threads", 1));
    this.service.startExecutorService(ExecutorType.RS_OPEN_META,
      conf.getInt("hbase.regionserver.executor.openmeta.threads", 1));
    this.service.startExecutorService(ExecutorType.RS_CLOSE_REGION,
      conf.getInt("hbase.regionserver.executor.closeregion.threads", 3));
    this.service.startExecutorService(ExecutorType.RS_CLOSE_ROOT,
      conf.getInt("hbase.regionserver.executor.closeroot.threads", 1));
    this.service.startExecutorService(ExecutorType.RS_CLOSE_META,
      conf.getInt("hbase.regionserver.executor.closemeta.threads", 1));

    Threads.setDaemonThreadRunning(this.hlogRoller.getThread(), n + ".logRoller", handler);
    Threads.setDaemonThreadRunning(this.cacheFlusher.getThread(), n + ".cacheFlusher",
      handler);
    Threads.setDaemonThreadRunning(this.compactionChecker.getThread(), n +
      ".compactionChecker", handler);
    Threads
        .setDaemonThreadRunning(this.healthCheckChore.getThread(), n + ".healthChecker", handler);

    // Leases is not a Thread. Internally it runs a daemon thread. If it gets
    // an unhandled exception, it will just exit.
    this.leases.setName(n + ".leaseChecker");
    this.leases.start();

    // Put up the webui.  Webui may come up on port other than configured if
    // that port is occupied. Adjust serverInfo if this is the case.
    this.webuiport = putUpWebUI();

    if (this.replicationSourceHandler == this.replicationSinkHandler &&
        this.replicationSourceHandler != null) {
      this.replicationSourceHandler.startReplicationService();
    } else if (this.replicationSourceHandler != null) {
      this.replicationSourceHandler.startReplicationService();
    } else if (this.replicationSinkHandler != null) {
      this.replicationSinkHandler.startReplicationService();
    }

    // Start Server.  This service is like leases in that it internally runs
    // a thread.
    this.rpcServer.start();

    // Create the log splitting worker and start it
    this.splitLogWorker = new SplitLogWorker(this.zooKeeper,
        this.getConfiguration(), this.getServerName().toString());
    splitLogWorker.start();
<<<<<<< HEAD
    //Open the dummy region for security
=======
    
>>>>>>> 5aa579be
    this.dummyForSecurity.openHRegion(null);
   
  }
  
  /**
   * Puts up the webui.
   * @return Returns final port -- maybe different from what we started with.
   * @throws IOException
   */
  private int putUpWebUI() throws IOException {
    int port = this.conf.getInt("hbase.regionserver.info.port", 60030);
    // -1 is for disabling info server
    if (port < 0) return port;
    String addr = this.conf.get("hbase.regionserver.info.bindAddress", "0.0.0.0");
    // check if auto port bind enabled
    boolean auto = this.conf.getBoolean(HConstants.REGIONSERVER_INFO_PORT_AUTO,
        false);
    while (true) {
      try {
        this.infoServer = new InfoServer("regionserver", addr, port, false, this.conf);
        this.infoServer.addServlet("status", "/rs-status", RSStatusServlet.class);
        this.infoServer.addServlet("dump", "/dump", RSDumpServlet.class);
        this.infoServer.setAttribute(REGIONSERVER, this);
        this.infoServer.setAttribute(REGIONSERVER_CONF, conf);
        this.infoServer.start();
        break;
      } catch (BindException e) {
        if (!auto) {
          // auto bind disabled throw BindException
          throw e;
        }
        // auto bind enabled, try to use another port
        LOG.info("Failed binding http info server to port: " + port);
        port++;
      }
    }
    return port;
  }

  /*
   * Verify that server is healthy
   */
  private boolean isHealthy() {
    if (!fsOk) {
      // File system problem
      return false;
    }
    // Verify that all threads are alive
    if (!(leases.isAlive()
        && cacheFlusher.isAlive() && hlogRoller.isAlive()
        && this.compactionChecker.isAlive() && this.healthCheckChore.isAlive())) {
      stop("One or more threads are no longer alive -- stop");
      return false;
    }
    return true;
  }

  @Override
  public HLog getWAL() {
    return this.hlog;
  }

  @Override
  public CatalogTracker getCatalogTracker() {
    return this.catalogTracker;
  }

  @Override
  public void stop(final String msg) {
    try {
      if (this.dummyForSecurity.getCoprocessorHost() != null) {
        this.dummyForSecurity.getCoprocessorHost().preStop(msg);
      }
      this.stopped = true;
      LOG.info("STOPPED: " + msg);
      // Wakes run() if it is sleeping
      sleeper.skipSleepCycle();
    } catch (IOException exp) {
      LOG.warn("The region server did not stop", exp);
    }
  }

  public void waitForServerOnline(){
    while (!isOnline() && !isStopped()){
       sleeper.sleep();
    }
  }

  @Override
  public void postOpenDeployTasks(final HRegion r, final CatalogTracker ct,
      final boolean daughter)
  throws KeeperException, IOException {
    checkOpen();
    LOG.info("Post open deploy tasks for region=" + r.getRegionNameAsString() +
      ", daughter=" + daughter);
    // Do checks to see if we need to compact (references or too many files)
    for (Store s : r.getStores().values()) {
      if (s.hasReferences() || s.needsCompaction()) {
        getCompactionRequester().requestCompaction(r, s, "Opening Region");
      }
    }
    // Update ZK, ROOT or META
    if (r.getRegionInfo().isRootRegion()) {
      RootLocationEditor.setRootLocation(getZooKeeper(),
       this.serverNameFromMasterPOV);
    } else if (r.getRegionInfo().isMetaRegion()) {
      MetaEditor.updateMetaLocation(ct, r.getRegionInfo(),
        this.serverNameFromMasterPOV);
    } else {
      if (daughter) {
        // If daughter of a split, update whole row, not just location.
        MetaEditor.addDaughter(ct, r.getRegionInfo(),
          this.serverNameFromMasterPOV);
      } else {
        MetaEditor.updateRegionLocation(ct, r.getRegionInfo(),
          this.serverNameFromMasterPOV);
      }
    }
    LOG.info("Done with post open deploy task for region=" +
      r.getRegionNameAsString() + ", daughter=" + daughter);

  }

  /**
   * Return a reference to the metrics instance used for counting RPC calls.
   * @return Metrics instance.
   */
  public HBaseRpcMetrics getRpcMetrics() {
    return rpcServer.getRpcMetrics();
  }

  @Override
  public RpcServer getRpcServer() {
    return rpcServer;
  }

  /**
   * Cause the server to exit without closing the regions it is serving, the log
   * it is using and without notifying the master. Used unit testing and on
   * catastrophic events such as HDFS is yanked out from under hbase or we OOME.
   *
   * @param reason
   *          the reason we are aborting
   * @param cause
   *          the exception that caused the abort, or null
   */
  public void abort(String reason, Throwable cause) {
    String msg = "ABORTING region server " + this + ": " + reason;
    if (cause != null) {
      LOG.fatal(msg, cause);
    } else {
      LOG.fatal(msg);
    }
    this.abortRequested = true;
    this.reservedSpace.clear();
    // HBASE-4014: show list of coprocessors that were loaded to help debug
    // regionserver crashes.Note that we're implicitly using
    // java.util.HashSet's toString() method to print the coprocessor names.
    LOG.fatal("RegionServer abort: loaded coprocessors are: " +
        CoprocessorHost.getLoadedCoprocessors());
    if (this.metrics != null) {
      LOG.info("Dump of metrics: " + this.metrics);
    }
    // Do our best to report our abort to the master, but this may not work
    try {
      if (cause != null) {
        msg += "\nCause:\n" + StringUtils.stringifyException(cause);
      }
      if (hbaseMaster != null) {
        hbaseMaster.reportRSFatalError(
            this.serverNameFromMasterPOV.getVersionedBytes(), msg);
      }
    } catch (Throwable t) {
      LOG.warn("Unable to report fatal error to master", t);
    }
    stop(reason);
  }

  /**
   * @see HRegionServer#abort(String, Throwable)
   */
  public void abort(String reason) {
    abort(reason, null);
  }

  public boolean isAborted() {
    return this.abortRequested;
  }

  /*
   * Simulate a kill -9 of this server. Exits w/o closing regions or cleaninup
   * logs but it does close socket in case want to bring up server on old
   * hostname+port immediately.
   */
  protected void kill() {
    this.killed = true;
    abort("Simulated kill");
  }

  /**
   * Wait on all threads to finish. Presumption is that all closes and stops
   * have already been called.
   */
  protected void join() {
    Threads.shutdown(this.healthCheckChore.getThread());
    Threads.shutdown(this.compactionChecker.getThread());
    Threads.shutdown(this.cacheFlusher.getThread());   
    if (this.hlogRoller != null) {
      Threads.shutdown(this.hlogRoller.getThread());
    }
    if (this.compactSplitThread != null) {
      this.compactSplitThread.join();
    }
    if (this.service != null) this.service.shutdown();
    if (this.replicationSourceHandler != null &&
        this.replicationSourceHandler == this.replicationSinkHandler) {
      this.replicationSourceHandler.stopReplicationService();
    } else if (this.replicationSourceHandler != null) {
      this.replicationSourceHandler.stopReplicationService();
    } else if (this.replicationSinkHandler != null) {
      this.replicationSinkHandler.stopReplicationService();
    }
  }

  /**
   * @return Return the object that implements the replication
   * source service.
   */
  ReplicationSourceService getReplicationSourceService() {
    return replicationSourceHandler;
  }

  /**
   * @return Return the object that implements the replication
   * sink service.
   */
  ReplicationSinkService getReplicationSinkService() {
    return replicationSinkHandler;
  }

  /**
   * Get the current master from ZooKeeper and open the RPC connection to it.
   *
   * Method will block until a master is available. You can break from this
   * block by requesting the server stop.
   *
   * @return master + port, or null if server has been stopped
   */
  private ServerName getMaster() {
    ServerName masterServerName = null;
    long previousLogTime = 0;
    HMasterRegionInterface master = null;
    InetSocketAddress masterIsa = null;
    while (keepLooping() && master == null) {
      masterServerName = this.masterAddressManager.getMasterAddress();
      if (masterServerName == null) {
        if (!keepLooping()) {
          // give up with no connection.
          LOG.debug("No master found and cluster is stopped; bailing out");
          return null;
        }
        LOG.debug("No master found; retry");
        previousLogTime = System.currentTimeMillis();

        sleeper.sleep();
        continue;
      }

      masterIsa =
        new InetSocketAddress(masterServerName.getHostname(), masterServerName.getPort());

      LOG.info("Attempting connect to Master server at " +
        this.masterAddressManager.getMasterAddress());
      try {
        // Do initial RPC setup. The final argument indicates that the RPC
        // should retry indefinitely.
        master = (HMasterRegionInterface) HBaseRPC.waitForProxy(
            HMasterRegionInterface.class, HMasterRegionInterface.VERSION,
            masterIsa, this.conf, -1,
            this.rpcTimeout, this.rpcTimeout);
      } catch (IOException e) {
        e = e instanceof RemoteException ?
            ((RemoteException)e).unwrapRemoteException() : e;
        if (e instanceof ServerNotRunningYetException) {
          if (System.currentTimeMillis() > (previousLogTime+1000)){
            LOG.info("Master isn't available yet, retrying");
            previousLogTime = System.currentTimeMillis();
          }
        } else {
          if (System.currentTimeMillis() > (previousLogTime + 1000)) {
            LOG.warn("Unable to connect to master. Retrying. Error was:", e);
            previousLogTime = System.currentTimeMillis();
          }
        }
        try {
          Thread.sleep(200);
        } catch (InterruptedException ignored) {
        }
      }
    }
    LOG.info("Connected to master at " + masterIsa);
    this.hbaseMaster = master;
    return masterServerName;
  }

  /**
   * @return True if we should break loop because cluster is going down or
   * this server has been stopped or hdfs has gone bad.
   */
  private boolean keepLooping() {
    return !this.stopped && isClusterUp();
  }

  /*
   * Let the master know we're here Run initialization using parameters passed
   * us by the master.
   * @return A Map of key/value configurations we got from the Master else
   * null if we failed to register.
   * @throws IOException
   */
  private MapWritable reportForDuty() throws IOException {
    MapWritable result = null;
    ServerName masterServerName = getMaster();
    if (masterServerName == null) return result;
    try {
      this.requestCount.set(0);
      LOG.info("Telling master at " + masterServerName + " that we are up " +
        "with port=" + this.isa.getPort() + ", startcode=" + this.startcode);
      long now = EnvironmentEdgeManager.currentTimeMillis();
      int port = this.isa.getPort();
      result = this.hbaseMaster.regionServerStartup(port, this.startcode, now);
    } catch (RemoteException e) {
      IOException ioe = e.unwrapRemoteException();
      if (ioe instanceof ClockOutOfSyncException) {
        LOG.fatal("Master rejected startup because clock is out of sync", ioe);
        // Re-throw IOE will cause RS to abort
        throw ioe;
      } else {
        LOG.warn("remote error telling master we are up", e);
      }
    } catch (IOException e) {
      LOG.warn("error telling master we are up", e);
    }
    return result;
  }

  /**
   * Closes all regions.  Called on our way out.
   * Assumes that its not possible for new regions to be added to onlineRegions
   * while this method runs.
   */
  protected void closeAllRegions(final boolean abort) {
    closeUserRegions(abort);
    closeMetaTableRegions(abort);
  }

  /**
   * Close root and meta regions if we carry them
   * @param abort Whether we're running an abort.
   */
  void closeMetaTableRegions(final boolean abort) {
    HRegion meta = null;
    HRegion root = null;
    this.lock.writeLock().lock();
    try {
      for (Map.Entry<String, HRegion> e: onlineRegions.entrySet()) {
        HRegionInfo hri = e.getValue().getRegionInfo();
        if (hri.isRootRegion()) {
          root = e.getValue();
        } else if (hri.isMetaRegion()) {
          meta = e.getValue();
        }
        if (meta != null && root != null) break;
      }
    } finally {
      this.lock.writeLock().unlock();
    }
    if (meta != null) closeRegion(meta.getRegionInfo(), abort, false);
    if (root != null) closeRegion(root.getRegionInfo(), abort, false);
  }

  /**
   * Schedule closes on all user regions.
   * Should be safe calling multiple times because it wont' close regions
   * that are already closed or that are closing.
   * @param abort Whether we're running an abort.
   */
  void closeUserRegions(final boolean abort) {
    this.lock.writeLock().lock();
    try {
      for (Map.Entry<String, HRegion> e: this.onlineRegions.entrySet()) {
        HRegion r = e.getValue();
        if (!r.getRegionInfo().isMetaTable() && r.isAvailable()) {
          // Don't update zk with this close transition; pass false.
          closeRegion(r.getRegionInfo(), abort, false);
        }
      }
      closeRegion(this.dummyForSecurity.getRegionInfo(), abort, false);
    } finally {
      this.lock.writeLock().unlock();
    }
  }

  @Override
  @QosPriority(priority=HConstants.HIGH_QOS)
  public HRegionInfo getRegionInfo(final byte[] regionName)
  throws NotServingRegionException, IOException {
    checkOpen();
    requestCount.incrementAndGet();
    return getRegion(regionName).getRegionInfo();
  }

  public Result getClosestRowBefore(final byte[] regionName, final byte[] row,
      final byte[] family) throws IOException {
    checkOpen();
    requestCount.incrementAndGet();
    try {
      // locate the region we're operating on
      HRegion region = getRegion(regionName);
      // ask the region for all the data

      Result r = region.getClosestRowBefore(row, family);
      return r;
    } catch (Throwable t) {
      throw convertThrowableToIOE(cleanup(t));
    }
  }

  /** {@inheritDoc} */
  public Result get(byte[] regionName, Get get) throws IOException {
    checkOpen();
    requestCount.incrementAndGet();
    try {
      HRegion region = getRegion(regionName);
      return region.get(get, getLockFromId(get.getLockId()));
    } catch (Throwable t) {
      throw convertThrowableToIOE(cleanup(t));
    }
  }

  public boolean exists(byte[] regionName, Get get) throws IOException {
    checkOpen();
    requestCount.incrementAndGet();
    try {
      HRegion region = getRegion(regionName);
      Integer lock = getLockFromId(get.getLockId());
      if (region.getCoprocessorHost() != null) {
        Boolean result = region.getCoprocessorHost().preExists(get);
        if (result != null) {
          return result.booleanValue();
        }
      }
      Result r = region.get(get, lock);
      boolean result = r != null && !r.isEmpty();
      if (region.getCoprocessorHost() != null) {
        result = region.getCoprocessorHost().postExists(get, result);
      }
      return result;
    } catch (Throwable t) {
      throw convertThrowableToIOE(cleanup(t));
    }
  }

  public void put(final byte[] regionName, final Put put) throws IOException {
    if (put.getRow() == null) {
      throw new IllegalArgumentException("update has null row");
    }

    checkOpen();
    this.requestCount.incrementAndGet();
    HRegion region = getRegion(regionName);
    try {
      if (!region.getRegionInfo().isMetaTable()) {
        this.cacheFlusher.reclaimMemStoreMemory();
      }
      boolean writeToWAL = put.getWriteToWAL();
      region.put(put, getLockFromId(put.getLockId()), writeToWAL);
    } catch (Throwable t) {
      throw convertThrowableToIOE(cleanup(t));
    }
  }

  public int put(final byte[] regionName, final List<Put> puts)
      throws IOException {
    checkOpen();
    HRegion region = null;
    int i = 0;

    try {
      region = getRegion(regionName);
      if (!region.getRegionInfo().isMetaTable()) {
        this.cacheFlusher.reclaimMemStoreMemory();
      }

      @SuppressWarnings("unchecked")
      Pair<Mutation, Integer>[] putsWithLocks = new Pair[puts.size()];

      for (Put p : puts) {
        Integer lock = getLockFromId(p.getLockId());
        putsWithLocks[i++] = new Pair<Mutation, Integer>(p, lock);
      }

      this.requestCount.addAndGet(puts.size());
      OperationStatus codes[] = region.batchMutate(putsWithLocks);
      for (i = 0; i < codes.length; i++) {
        if (codes[i].getOperationStatusCode() != OperationStatusCode.SUCCESS) {
          return i;
        }
      }
      return -1;
    } catch (Throwable t) {
      throw convertThrowableToIOE(cleanup(t));
    }
  }

  private boolean checkAndMutate(final byte[] regionName, final byte[] row,
      final byte[] family, final byte[] qualifier, final CompareOp compareOp,
      final WritableByteArrayComparable comparator, final Writable w,
      Integer lock) throws IOException {
    checkOpen();
    this.requestCount.incrementAndGet();
    HRegion region = getRegion(regionName);
    try {
      if (!region.getRegionInfo().isMetaTable()) {
        this.cacheFlusher.reclaimMemStoreMemory();
      }
      return region.checkAndMutate(row, family, qualifier, compareOp,
        comparator, w, lock, true);
    } catch (Throwable t) {
      throw convertThrowableToIOE(cleanup(t));
    }
  }

  /**
   *
   * @param regionName
   * @param row
   * @param family
   * @param qualifier
   * @param value
   *          the expected value
   * @param put
   * @throws IOException
   * @return true if the new put was execute, false otherwise
   */
  public boolean checkAndPut(final byte[] regionName, final byte[] row,
      final byte[] family, final byte[] qualifier, final byte[] value,
      final Put put) throws IOException {
    checkOpen();
    if (regionName == null) {
      throw new IOException("Invalid arguments to checkAndPut "
          + "regionName is null");
    }
    HRegion region = getRegion(regionName);
    Integer lock = getLockFromId(put.getLockId());
    WritableByteArrayComparable comparator = new BinaryComparator(value);
    if (region.getCoprocessorHost() != null) {
      Boolean result = region.getCoprocessorHost()
        .preCheckAndPut(row, family, qualifier, CompareOp.EQUAL, comparator,
          put);
      if (result != null) {
        return result.booleanValue();
      }
    }
    boolean result = checkAndMutate(regionName, row, family, qualifier,
        CompareOp.EQUAL, comparator, put,
      lock);
    if (region.getCoprocessorHost() != null) {
      result = region.getCoprocessorHost().postCheckAndPut(row, family,
        qualifier, CompareOp.EQUAL, comparator, put, result);
    }
    return result;
  }

  /**
   *
   * @param regionName
   * @param row
   * @param family
   * @param qualifier
   * @param compareOp
   * @param comparator
   * @param put
   * @throws IOException
   * @return true if the new put was execute, false otherwise
   */
  public boolean checkAndPut(final byte[] regionName, final byte[] row,
      final byte[] family, final byte[] qualifier, final CompareOp compareOp,
      final WritableByteArrayComparable comparator, final Put put)
       throws IOException {
    checkOpen();
    if (regionName == null) {
      throw new IOException("Invalid arguments to checkAndPut "
          + "regionName is null");
    }
    HRegion region = getRegion(regionName);
    Integer lock = getLockFromId(put.getLockId());
    if (region.getCoprocessorHost() != null) {
      Boolean result = region.getCoprocessorHost()
        .preCheckAndPut(row, family, qualifier, compareOp, comparator, put);
      if (result != null) {
        return result.booleanValue();
      }
    }
    boolean result = checkAndMutate(regionName, row, family, qualifier,
      compareOp, comparator, put, lock);
    if (region.getCoprocessorHost() != null) {
      result = region.getCoprocessorHost().postCheckAndPut(row, family,
        qualifier, compareOp, comparator, put, result);
    }
    return result;
  }

  /**
   *
   * @param regionName
   * @param row
   * @param family
   * @param qualifier
   * @param value
   *          the expected value
   * @param delete
   * @throws IOException
   * @return true if the new put was execute, false otherwise
   */
  public boolean checkAndDelete(final byte[] regionName, final byte[] row,
      final byte[] family, final byte[] qualifier, final byte[] value,
      final Delete delete) throws IOException {
    checkOpen();

    if (regionName == null) {
      throw new IOException("Invalid arguments to checkAndDelete "
          + "regionName is null");
    }
    HRegion region = getRegion(regionName);
    Integer lock = getLockFromId(delete.getLockId());
    WritableByteArrayComparable comparator = new BinaryComparator(value);
    if (region.getCoprocessorHost() != null) {
      Boolean result = region.getCoprocessorHost().preCheckAndDelete(row,
        family, qualifier, CompareOp.EQUAL, comparator, delete);
      if (result != null) {
        return result.booleanValue();
      }
    }
    boolean result = checkAndMutate(regionName, row, family, qualifier,
      CompareOp.EQUAL, comparator, delete, lock);
    if (region.getCoprocessorHost() != null) {
      result = region.getCoprocessorHost().postCheckAndDelete(row, family,
        qualifier, CompareOp.EQUAL, comparator, delete, result);
    }
    return result;
  }

  @Override
  public List<String> getStoreFileList(byte[] regionName, byte[] columnFamily)
    throws IllegalArgumentException {
    return getStoreFileList(regionName, new byte[][]{columnFamily});
  }

  @Override
  public List<String> getStoreFileList(byte[] regionName, byte[][] columnFamilies)
    throws IllegalArgumentException {
    HRegion region = getOnlineRegion(regionName);
    if (region == null) {
      throw new IllegalArgumentException("No region: " + new String(regionName)
          + " available");
    }
    return region.getStoreFileList(columnFamilies);
  }

  public List<String> getStoreFileList(byte[] regionName)
    throws IllegalArgumentException {
    HRegion region = getOnlineRegion(regionName);
    if (region == null) {
      throw new IllegalArgumentException("No region: " + new String(regionName)
          + " available");
    }
    Set<byte[]> columnFamilies = region.getStores().keySet();
    int nCF = columnFamilies.size();
    return region.getStoreFileList(columnFamilies.toArray(new byte[nCF][]));
  }
  
 /**
  * Flushes the given region
  */
  public void flushRegion(byte[] regionName)
    throws IllegalArgumentException, IOException {
    HRegion region = getOnlineRegion(regionName);
    if (region == null) {
      throw new IllegalArgumentException("No region : " + new String(regionName)
      + " available");
    }
    region.flushcache();
  }

 /**
   * Flushes the given region if lastFlushTime < ifOlderThanTS
   */
   public void flushRegion(byte[] regionName, long ifOlderThanTS)
     throws IllegalArgumentException, IOException {
     HRegion region = getOnlineRegion(regionName);
     if (region == null) {
       throw new IllegalArgumentException("No region : " + new String(regionName)
       + " available");
     }
     if (region.getLastFlushTime() < ifOlderThanTS) region.flushcache();
   }

  /**
   * Gets last flush time for the given region
   * @return the last flush time for a region
   */
  public long getLastFlushTime(byte[] regionName) {
    HRegion region = getOnlineRegion(regionName);
    if (region == null) {
      throw new IllegalArgumentException("No region : " + new String(regionName)
      + " available");
    }
    return region.getLastFlushTime();
  }
 
  /**
   *
   * @param regionName
   * @param row
   * @param family
   * @param qualifier
   * @param compareOp
   * @param comparator
   * @param delete
   * @throws IOException
   * @return true if the new put was execute, false otherwise
   */
  public boolean checkAndDelete(final byte[] regionName, final byte[] row,
      final byte[] family, final byte[] qualifier, final CompareOp compareOp,
      final WritableByteArrayComparable comparator, final Delete delete)
      throws IOException {
    checkOpen();

    if (regionName == null) {
      throw new IOException("Invalid arguments to checkAndDelete "
        + "regionName is null");
    }
    HRegion region = getRegion(regionName);
    Integer lock = getLockFromId(delete.getLockId());
    if (region.getCoprocessorHost() != null) {
      Boolean result = region.getCoprocessorHost().preCheckAndDelete(row,
        family, qualifier, compareOp, comparator, delete);
     if (result != null) {
       return result.booleanValue();
     }
    }
    boolean result = checkAndMutate(regionName, row, family, qualifier,
      compareOp, comparator, delete, lock);
   if (region.getCoprocessorHost() != null) {
     result = region.getCoprocessorHost().postCheckAndDelete(row, family,
       qualifier, compareOp, comparator, delete, result);
   }
   return result;
 }

  //
  // remote scanner interface
  //

  public long openScanner(byte[] regionName, Scan scan) throws IOException {
    checkOpen();
    NullPointerException npe = null;
    if (regionName == null) {
      npe = new NullPointerException("regionName is null");
    } else if (scan == null) {
      npe = new NullPointerException("scan is null");
    }
    if (npe != null) {
      throw new IOException("Invalid arguments to openScanner", npe);
    }
    requestCount.incrementAndGet();
    try {
      HRegion r = getRegion(regionName);
      r.checkRow(scan.getStartRow(), "Scan");
      r.prepareScanner(scan);
      RegionScanner s = null;
      if (r.getCoprocessorHost() != null) {
        s = r.getCoprocessorHost().preScannerOpen(scan);
      }
      if (s == null) {
        s = r.getScanner(scan);
      }
      if (r.getCoprocessorHost() != null) {
        RegionScanner savedScanner = r.getCoprocessorHost().postScannerOpen(
            scan, s);
        if (savedScanner == null) {
          LOG.warn("PostScannerOpen impl returning null. "
              + "Check the RegionObserver implementation.");
        } else {
          s = savedScanner;
        }
      }
      return addScanner(s);
    } catch (Throwable t) {
      throw convertThrowableToIOE(cleanup(t, "Failed openScanner"));
    }
  }

  protected long addScanner(RegionScanner s) throws LeaseStillHeldException {
    long scannerId = -1L;
    scannerId = rand.nextLong();
    String scannerName = String.valueOf(scannerId);
    scanners.put(scannerName, s);
    this.leases.createLease(scannerName, new ScannerListener(scannerName));
    return scannerId;
  }

  public Result next(final long scannerId) throws IOException {
    Result[] res = next(scannerId, 1);
    if (res == null || res.length == 0) {
      return null;
    }
    return res[0];
  }

  public Result[] next(final long scannerId, int nbRows) throws IOException {
    String scannerName = String.valueOf(scannerId);
    RegionScanner s = this.scanners.get(scannerName);
    if (s == null) throw new UnknownScannerException("Name: " + scannerName);
    try {
      checkOpen();
    } catch (IOException e) {
      // If checkOpen failed, server not running or filesystem gone,
      // cancel this lease; filesystem is gone or we're closing or something.
      try {
        this.leases.cancelLease(scannerName);
      } catch (LeaseException le) {
        LOG.info("Server shutting down and client tried to access missing scanner " +
          scannerName);
      }
      throw e;
    }
    Leases.Lease lease = null;
    try {
      // Remove lease while its being processed in server; protects against case
      // where processing of request takes > lease expiration time.
      lease = this.leases.removeLease(scannerName);
      List<Result> results = new ArrayList<Result>(nbRows);
      long currentScanResultSize = 0;
      List<KeyValue> values = new ArrayList<KeyValue>();

      // Call coprocessor. Get region info from scanner.
      HRegion region = getRegion(s.getRegionInfo().getRegionName());
      if (region != null && region.getCoprocessorHost() != null) {
        Boolean bypass = region.getCoprocessorHost().preScannerNext(s,
            results, nbRows);
        if (!results.isEmpty()) {
          for (Result r : results) {
            for (KeyValue kv : r.raw()) {
              currentScanResultSize += kv.heapSize();
            }
          }
        }
        if (bypass != null) {
          return s.isFilterDone() && results.isEmpty() ? null
              : results.toArray(new Result[0]);
        }
      }

      for (int i = 0; i < nbRows
          && currentScanResultSize < maxScannerResultSize; i++) {
        requestCount.incrementAndGet();
        // Collect values to be returned here
        boolean moreRows = s.next(values, SchemaMetrics.METRIC_NEXTSIZE);
        if (!values.isEmpty()) {
          for (KeyValue kv : values) {
            currentScanResultSize += kv.heapSize();
          }
          results.add(new Result(values));
        }
        if (!moreRows) {
          break;
        }
        values.clear();
      }

      // coprocessor postNext hook
      if (region != null && region.getCoprocessorHost() != null) {
        region.getCoprocessorHost().postScannerNext(s, results, nbRows, true);
      }

      // If the scanner's filter - if any - is done with the scan
      // and wants to tell the client to stop the scan. This is done by passing
      // a null result.
      return s.isFilterDone() && results.isEmpty() ? null
          : results.toArray(new Result[0]);
    } catch (Throwable t) {
      if (t instanceof NotServingRegionException) {
        this.scanners.remove(scannerName);
      }
      throw convertThrowableToIOE(cleanup(t));
    } finally {
      // We're done. On way out readd the above removed lease.  Adding resets
      // expiration time on lease.
      if (this.scanners.containsKey(scannerName)) {
        if (lease != null) this.leases.addLease(lease);
      }
    }
  }

  public void close(final long scannerId) throws IOException {
    try {
      checkOpen();
      requestCount.incrementAndGet();
      String scannerName = String.valueOf(scannerId);
      RegionScanner s = scanners.get(scannerName);

      HRegion region = null;
      if (s != null) {
        // call coprocessor.
        region = getRegion(s.getRegionInfo().getRegionName());
        if (region != null && region.getCoprocessorHost() != null) {
          if (region.getCoprocessorHost().preScannerClose(s)) {
            return; // bypass
          }
        }
      }

      s = scanners.remove(scannerName);
      if (s != null) {
        s.close();
        this.leases.cancelLease(scannerName);

        if (region != null && region.getCoprocessorHost() != null) {
          region.getCoprocessorHost().postScannerClose(s);
        }
      }
    } catch (Throwable t) {
      throw convertThrowableToIOE(cleanup(t));
    }
  }

  /**
   * Instantiated as a scanner lease. If the lease times out, the scanner is
   * closed
   */
  private class ScannerListener implements LeaseListener {
    private final String scannerName;

    ScannerListener(final String n) {
      this.scannerName = n;
    }

    public void leaseExpired() {
      RegionScanner s = scanners.remove(this.scannerName);
      if (s != null) {
        LOG.info("Scanner " + this.scannerName + " lease expired on region "
            + s.getRegionInfo().getRegionNameAsString());
        try {
          HRegion region = getRegion(s.getRegionInfo().getRegionName());
          if (region != null && region.getCoprocessorHost() != null) {
            region.getCoprocessorHost().preScannerClose(s);
          }

          s.close();
          if (region != null && region.getCoprocessorHost() != null) {
            region.getCoprocessorHost().postScannerClose(s);
          }
        } catch (IOException e) {
          LOG.error("Closing scanner for "
              + s.getRegionInfo().getRegionNameAsString(), e);
        }
      } else {
        LOG.info("Scanner " + this.scannerName + " lease expired");
      }
    }
  }

  //
  // Methods that do the actual work for the remote API
  //
  public void delete(final byte[] regionName, final Delete delete)
      throws IOException {
    checkOpen();
    try {
      boolean writeToWAL = delete.getWriteToWAL();
      this.requestCount.incrementAndGet();
      HRegion region = getRegion(regionName);
      if (!region.getRegionInfo().isMetaTable()) {
        this.cacheFlusher.reclaimMemStoreMemory();
      }
      Integer lid = getLockFromId(delete.getLockId());
      region.delete(delete, lid, writeToWAL);
    } catch (Throwable t) {
      throw convertThrowableToIOE(cleanup(t));
    }
  }

  public int delete(final byte[] regionName, final List<Delete> deletes)
      throws IOException {
    checkOpen();
    // Count of Deletes processed.
    int i = 0;
    HRegion region = null;
    try {
      region = getRegion(regionName);
      if (!region.getRegionInfo().isMetaTable()) {
        this.cacheFlusher.reclaimMemStoreMemory();
      }
      int size = deletes.size();
      Integer[] locks = new Integer[size];
      for (Delete delete : deletes) {
        this.requestCount.incrementAndGet();
        locks[i] = getLockFromId(delete.getLockId());
        region.delete(delete, locks[i], delete.getWriteToWAL());
        i++;
      }
    } catch (WrongRegionException ex) {
      LOG.debug("Batch deletes: " + i, ex);
      return i;
    } catch (NotServingRegionException ex) {
      return i;
    } catch (Throwable t) {
      throw convertThrowableToIOE(cleanup(t));
    }
    return -1;
  }

  public long lockRow(byte[] regionName, byte[] row) throws IOException {
    checkOpen();
    NullPointerException npe = null;
    if (regionName == null) {
      npe = new NullPointerException("regionName is null");
    } else if (row == null) {
      npe = new NullPointerException("row to lock is null");
    }
    if (npe != null) {
      IOException io = new IOException("Invalid arguments to lockRow");
      io.initCause(npe);
      throw io;
    }
    requestCount.incrementAndGet();
    try {
      HRegion region = getRegion(regionName);
      if (region.getCoprocessorHost() != null) {
        region.getCoprocessorHost().preLockRow(regionName, row);
      }
      Integer r = region.obtainRowLock(row);
      long lockId = addRowLock(r, region);
      LOG.debug("Row lock " + lockId + " explicitly acquired by client");
      return lockId;
    } catch (Throwable t) {
      throw convertThrowableToIOE(cleanup(t, "Error obtaining row lock (fsOk: "
          + this.fsOk + ")"));
    }
  }

  protected long addRowLock(Integer r, HRegion region)
      throws LeaseStillHeldException {
    long lockId = -1L;
    lockId = rand.nextLong();
    String lockName = String.valueOf(lockId);
    rowlocks.put(lockName, r);
    this.leases.createLease(lockName, new RowLockListener(lockName, region));
    return lockId;
  }

  /**
   * Method to get the Integer lock identifier used internally from the long
   * lock identifier used by the client.
   *
   * @param lockId
   *          long row lock identifier from client
   * @return intId Integer row lock used internally in HRegion
   * @throws IOException
   *           Thrown if this is not a valid client lock id.
   */
  Integer getLockFromId(long lockId) throws IOException {
    if (lockId == -1L) {
      return null;
    }
    String lockName = String.valueOf(lockId);
    Integer rl = rowlocks.get(lockName);
    if (rl == null) {
      throw new UnknownRowLockException("Invalid row lock");
    }
    this.leases.renewLease(lockName);
    return rl;
  }

  @Override
  @QosPriority(priority=HConstants.HIGH_QOS)
  public void unlockRow(byte[] regionName, long lockId) throws IOException {
    checkOpen();
    NullPointerException npe = null;
    if (regionName == null) {
      npe = new NullPointerException("regionName is null");
    } else if (lockId == -1L) {
      npe = new NullPointerException("lockId is null");
    }
    if (npe != null) {
      IOException io = new IOException("Invalid arguments to unlockRow");
      io.initCause(npe);
      throw io;
    }
    requestCount.incrementAndGet();
    try {
      HRegion region = getRegion(regionName);
      if (region.getCoprocessorHost() != null) {
        region.getCoprocessorHost().preUnLockRow(regionName, lockId);
      }
      String lockName = String.valueOf(lockId);
      Integer r = rowlocks.remove(lockName);
      if (r == null) {
        throw new UnknownRowLockException(lockName);
      }
      region.releaseRowLock(r);
      this.leases.cancelLease(lockName);
      LOG.debug("Row lock " + lockId
          + " has been explicitly released by client");
    } catch (Throwable t) {
      throw convertThrowableToIOE(cleanup(t));
    }
  }

  /**
   * Atomically bulk load several HFiles into an open region
   * @return true if successful, false is failed but recoverably (no action)
   * @throws IOException if failed unrecoverably
   */
  @Override
  public boolean bulkLoadHFiles(List<Pair<byte[], String>> familyPaths,
      byte[] regionName) throws IOException {
    checkOpen();
    HRegion region = getRegion(regionName);
    boolean bypass = false;
    if (region.getCoprocessorHost() != null) {
      bypass = region.getCoprocessorHost().preBulkLoadHFile(familyPaths);
    }
    boolean loaded = false;
    if (!bypass) {
      loaded = region.bulkLoadHFiles(familyPaths);
    }
    if (region.getCoprocessorHost() != null) {
      loaded = region.getCoprocessorHost().postBulkLoadHFile(familyPaths, loaded);
    }
    return loaded;
  }

  Map<String, Integer> rowlocks = new ConcurrentHashMap<String, Integer>();

  /**
   * Instantiated as a row lock lease. If the lease times out, the row lock is
   * released
   */
  private class RowLockListener implements LeaseListener {
    private final String lockName;
    private final HRegion region;

    RowLockListener(final String lockName, final HRegion region) {
      this.lockName = lockName;
      this.region = region;
    }

    public void leaseExpired() {
      LOG.info("Row Lock " + this.lockName + " lease expired");
      Integer r = rowlocks.remove(this.lockName);
      if (r != null) {
        region.releaseRowLock(r);
      }
    }
  }

  // Region open/close direct RPCs

  @Override
  @QosPriority(priority=HConstants.HIGH_QOS)
  public RegionOpeningState openRegion(HRegionInfo region)
  throws IOException {
    return openRegion(region, -1);
  }

  @Override
  @QosPriority(priority = HConstants.HIGH_QOS)
  public RegionOpeningState openRegion(HRegionInfo region, int versionOfOfflineNode)
      throws IOException {
    return openRegion(region, versionOfOfflineNode, null);
  }

  private RegionOpeningState openRegion(HRegionInfo region, int versionOfOfflineNode,
      Map<String, HTableDescriptor> htds) throws IOException {
    checkOpen();
    if (this.dummyForSecurity.getCoprocessorHost() !=null){
      this.dummyForSecurity.getCoprocessorHost().preOpen();
    }
    checkIfRegionInTransition(region, OPEN);    
    HRegion onlineRegion = this.getFromOnlineRegions(region.getEncodedName());
    if (null != onlineRegion) {
      // See HBASE-5094. Cross check with META if still this RS is owning the
      // region.
      Pair<HRegionInfo, ServerName> p = MetaReader.getRegion(
          this.catalogTracker, region.getRegionName());
      if (this.getServerName().equals(p.getSecond())) {
        LOG.warn("Attempted open of " + region.getEncodedName()
            + " but already online on this server");
        return RegionOpeningState.ALREADY_OPENED;
      } else {
        LOG.warn("The region " + region.getEncodedName()
            + " is online on this server but META does not have this server.");
        this.removeFromOnlineRegions(region.getEncodedName());
      }
    }
    LOG.info("Received request to open region: " +
      region.getRegionNameAsString());
    HTableDescriptor htd = null;
    if (htds == null) {
      htd = this.tableDescriptors.get(region.getTableName());
    } else {
      htd = htds.get(region.getTableNameAsString());
      if (htd == null) {
        htd = this.tableDescriptors.get(region.getTableName());
        htds.put(region.getTableNameAsString(), htd);
      }
    }
    this.regionsInTransitionInRS.putIfAbsent(region.getEncodedNameAsBytes(),
        true);
    // Need to pass the expected version in the constructor.
    if (region.isRootRegion()) {
      this.service.submit(new OpenRootHandler(this, this, region, htd,
          versionOfOfflineNode));
    } else if (region.isMetaRegion()) {
      this.service.submit(new OpenMetaHandler(this, this, region, htd,
          versionOfOfflineNode));
    } else {
      this.service.submit(new OpenRegionHandler(this, this, region, htd,
          versionOfOfflineNode));
    }
    LOG.info("Open region hander submitted for :" + region.getEncodedName());
    return RegionOpeningState.OPENED;
  }

  private void checkIfRegionInTransition(HRegionInfo region,
      String currentAction) throws RegionAlreadyInTransitionException {
    byte[] encodedName = region.getEncodedNameAsBytes();
    if (this.regionsInTransitionInRS.containsKey(encodedName)) {
      boolean openAction = this.regionsInTransitionInRS.get(encodedName);
      // The below exception message will be used in master.
      throw new RegionAlreadyInTransitionException("Received:" + currentAction +
        " for the region:" + region.getRegionNameAsString() +
        " ,which we are already trying to " +
        (openAction ? OPEN : CLOSE)+ ".");
    }
  }

  @Override
  @QosPriority(priority=HConstants.HIGH_QOS)
  public void openRegions(List<HRegionInfo> regions)
  throws IOException {
    checkOpen();
    LOG.info("Received request to open " + regions.size() + " region(s)");
    Map<String, HTableDescriptor> htds = new HashMap<String, HTableDescriptor>(regions.size());
    for (HRegionInfo region : regions) openRegion(region, -1, htds);
  }

  @Override
  @QosPriority(priority=HConstants.HIGH_QOS)
  public boolean closeRegion(HRegionInfo region)
  throws IOException {
    return closeRegion(region, true, -1);
  }

  @Override
  @QosPriority(priority=HConstants.HIGH_QOS)
  public boolean closeRegion(final HRegionInfo region,
    final int versionOfClosingNode)
  throws IOException {
    return closeRegion(region, true, versionOfClosingNode);
  }

  @Override
  @QosPriority(priority=HConstants.HIGH_QOS)
  public boolean closeRegion(HRegionInfo region, final boolean zk)
  throws IOException {
    return closeRegion(region, zk, -1);
  }

  @QosPriority(priority=HConstants.HIGH_QOS)
  protected boolean closeRegion(HRegionInfo region, final boolean zk,
    final int versionOfClosingNode)
  throws IOException {
    checkOpen();
  //Check for permissions to close.
    HRegion actualRegion = this.getFromOnlineRegions(region.getEncodedName());
    if (actualRegion.getCoprocessorHost() !=null){
        actualRegion.getCoprocessorHost().preClose(false);     
    }
    LOG.info("Received close region: " + region.getRegionNameAsString() +
      ". Version of ZK closing node:" + versionOfClosingNode);
    boolean hasit = this.onlineRegions.containsKey(region.getEncodedName());
    if (!hasit) {
      LOG.warn("Received close for region we are not serving; " +
        region.getEncodedName());
      throw new NotServingRegionException("Received close for "
        + region.getRegionNameAsString() + " but we are not serving it");
    }   
    checkIfRegionInTransition(region, CLOSE);
    return closeRegion(region, false, zk, versionOfClosingNode);
  }

  @Override
  @QosPriority(priority=HConstants.HIGH_QOS)
  public boolean closeRegion(byte[] encodedRegionName, boolean zk)
    throws IOException {
    return closeRegion(encodedRegionName, false, zk);
  }

  /**
   * @param region Region to close
   * @param abort True if we are aborting
   * @param zk True if we are to update zk about the region close; if the close
   * was orchestrated by master, then update zk.  If the close is being run by
   * the regionserver because its going down, don't update zk.
   * @return True if closed a region.
   */
  protected boolean closeRegion(HRegionInfo region, final boolean abort,
      final boolean zk) {
    return closeRegion(region, abort, zk, -1);
  }


    /**
   * @param region Region to close
   * @param abort True if we are aborting
   * @param zk True if we are to update zk about the region close; if the close
   * was orchestrated by master, then update zk.  If the close is being run by
   * the regionserver because its going down, don't update zk.
   * @param versionOfClosingNode
   *   the version of znode to compare when RS transitions the znode from
   *   CLOSING state.
   * @return True if closed a region.
   */
  protected boolean closeRegion(HRegionInfo region, final boolean abort,
      final boolean zk, final int versionOfClosingNode) {
    
    HRegion actualRegion = this.getFromOnlineRegions(region.getEncodedName());
    if ((actualRegion != null) && (actualRegion.getCoprocessorHost() !=null)){
      try {
        actualRegion.getCoprocessorHost().preClose(abort);
      } catch (IOException e) {
        LOG.warn(e);
        return false;
      }
    }
    
    if (this.regionsInTransitionInRS.containsKey(region.getEncodedNameAsBytes())) {
      LOG.warn("Received close for region we are already opening or closing; " +
          region.getEncodedName());
      return false;
    }
    this.regionsInTransitionInRS.putIfAbsent(region.getEncodedNameAsBytes(), false);
    CloseRegionHandler crh = null;
    if (region.isRootRegion()) {
      crh = new CloseRootHandler(this, this, region, abort, zk,
        versionOfClosingNode);
    } else if (region.isMetaRegion()) {
      crh = new CloseMetaHandler(this, this, region, abort, zk,
        versionOfClosingNode);
    } else {
      crh = new CloseRegionHandler(this, this, region, abort, zk,
        versionOfClosingNode);
    }
    LOG.info("Close region hander submitted for :" + region.getEncodedName());
    this.service.submit(crh);
    return true;
  }

  /**
   * @param encodedRegionName
   *          encodedregionName to close
   * @param abort
   *          True if we are aborting
   * @param zk
   *          True if we are to update zk about the region close; if the close
   *          was orchestrated by master, then update zk. If the close is being
   *          run by the regionserver because its going down, don't update zk.
   * @return True if closed a region.
   */
  protected boolean closeRegion(byte[] encodedRegionName, final boolean abort,
      final boolean zk) throws IOException {
    String encodedRegionNameStr = Bytes.toString(encodedRegionName);
    HRegion region = this.getFromOnlineRegions(encodedRegionNameStr);
    if (null != region) {
      return closeRegion(region.getRegionInfo(), abort, zk);
    }else{
    LOG.error("The specified region name" + encodedRegionNameStr
        + " does not exist to close the region.");
    return false;
    }
  }

  // Manual remote region administration RPCs

  @Override
  @QosPriority(priority=HConstants.HIGH_QOS)
  public void flushRegion(HRegionInfo regionInfo)
      throws NotServingRegionException, IOException {
    checkOpen();
    LOG.info("Flushing " + regionInfo.getRegionNameAsString());
    HRegion region = getRegion(regionInfo.getRegionName());
    region.flushcache();
  }

  @Override
  @QosPriority(priority=HConstants.HIGH_QOS)
  public void splitRegion(HRegionInfo regionInfo)
      throws NotServingRegionException, IOException {
    splitRegion(regionInfo, null);
  }

  @Override
  public void splitRegion(HRegionInfo regionInfo, byte[] splitPoint)
      throws NotServingRegionException, IOException {
    checkOpen();
    HRegion region = getRegion(regionInfo.getRegionName());
    region.flushcache();
    region.forceSplit(splitPoint);
    compactSplitThread.requestSplit(region, region.checkSplit());
  }

  @Override
  @QosPriority(priority=HConstants.HIGH_QOS)
  public void compactRegion(HRegionInfo regionInfo, boolean major)
      throws NotServingRegionException, IOException {
    compactRegion(regionInfo, major, null);
  }

  @Override
  @QosPriority(priority=HConstants.HIGH_QOS)
  public void compactRegion(HRegionInfo regionInfo, boolean major,  byte[] family)
      throws NotServingRegionException, IOException {
    checkOpen();
    HRegion region = getRegion(regionInfo.getRegionName());
    Store store = null;
    if (family != null) {
      store = region.getStore(family);
      if (store == null) {
        throw new IOException("column family " + Bytes.toString(family) +
          " does not exist in region " + new String(region.getRegionNameAsString()));
      }
    }

    if (major) {
      if (family != null) {
        store.triggerMajorCompaction();
      } else {
        region.triggerMajorCompaction();
      }
    }
    String familyLogMsg = (family != null)?" for column family: " + Bytes.toString(family):"";
    LOG.trace("User-triggered compaction requested for region " +
      region.getRegionNameAsString() + familyLogMsg);
    String log = "User-triggered " + (major ? "major " : "") + "compaction" + familyLogMsg;
    if (family != null) {
      compactSplitThread.requestCompaction(region, store, log,
        Store.PRIORITY_USER);
    } else {
      compactSplitThread.requestCompaction(region, log,
        Store.PRIORITY_USER);
    }
  }

  /** @return the info server */
  public InfoServer getInfoServer() {
    return infoServer;
  }

  /**
   * @return true if a stop has been requested.
   */
  public boolean isStopped() {
    return this.stopped;
  }

  @Override
  public boolean isStopping() {
    return this.stopping;
  }

  /**
   *
   * @return the configuration
   */
  public Configuration getConfiguration() {
    return conf;
  }

  /** @return the write lock for the server */
  ReentrantReadWriteLock.WriteLock getWriteLock() {
    return lock.writeLock();
  }

  @Override
  @QosPriority(priority=HConstants.HIGH_QOS)
  public List<HRegionInfo> getOnlineRegions() throws IOException {
    checkOpen();
    List<HRegionInfo> list = new ArrayList<HRegionInfo>(onlineRegions.size());
    for (Map.Entry<String,HRegion> e: this.onlineRegions.entrySet()) {
      list.add(e.getValue().getRegionInfo());
    }
    Collections.sort(list);
    return list;
  }

  public int getNumberOfOnlineRegions() {
    return this.onlineRegions.size();
  }

  boolean isOnlineRegionsEmpty() {
    return this.onlineRegions.isEmpty();
  }

  /**
   * @param encodedRegionName
   * @return JSON Map of labels to values for passed in <code>encodedRegionName</code>
   * @throws IOException
   */
  public byte [] getRegionStats(final String encodedRegionName)
  throws IOException {
    HRegion r = null;
    synchronized (this.onlineRegions) {
      r = this.onlineRegions.get(encodedRegionName);
    }
    if (r == null) return null;
    ObjectMapper mapper = new ObjectMapper();
    int stores = 0;
    int storefiles = 0;
    int storefileSizeMB = 0;
    int memstoreSizeMB = (int) (r.memstoreSize.get() / 1024 / 1024);
    int storefileIndexSizeMB = 0;
    long totalCompactingKVs = 0;
    long currentCompactedKVs = 0;
    synchronized (r.stores) {
      stores += r.stores.size();
      for (Store store : r.stores.values()) {
        storefiles += store.getStorefilesCount();
        storefileSizeMB += (int) (store.getStorefilesSize() / 1024 / 1024);
        storefileIndexSizeMB += (int) (store.getStorefilesIndexSize() / 1024 / 1024);
      }
    }
    Map<String, Integer> map = new TreeMap<String, Integer>();
    map.put("stores", stores);
    map.put("storefiles", storefiles);
    map.put("storefileSizeMB", storefileIndexSizeMB);
    map.put("memstoreSizeMB", memstoreSizeMB);
    StringWriter w = new StringWriter();
    mapper.writeValue(w, map);
    w.close();
    return Bytes.toBytes(w.toString());
  }

  /**
   * For tests and web ui.
   * This method will only work if HRegionServer is in the same JVM as client;
   * HRegion cannot be serialized to cross an rpc.
   * @see #getOnlineRegions()
   */
  public Collection<HRegion> getOnlineRegionsLocalContext() {
    Collection<HRegion> regions = this.onlineRegions.values();
    return Collections.unmodifiableCollection(regions);
  }

  @Override
  public void addToOnlineRegions(HRegion region) {
    this.onlineRegions.put(region.getRegionInfo().getEncodedName(), region);
  }

  @Override
  public boolean removeFromOnlineRegions(final String encodedName) {
    HRegion toReturn = null;
    toReturn = this.onlineRegions.remove(encodedName);
    
    //Clear all of the dynamic metrics as they are now probably useless.
    //This is a clear because dynamic metrics could include metrics per cf and
    //per hfile.  Figuring out which cfs, hfiles, and regions are still relevant to
    //this region server would be an onerous task.  Instead just clear everything
    //and on the next tick of the metrics everything that is still relevant will be
    //re-added.
    this.dynamicMetrics.clear();
    return toReturn != null;
  }

  /**
   * @return A new Map of online regions sorted by region size with the first
   *         entry being the biggest.
   */
  public SortedMap<Long, HRegion> getCopyOfOnlineRegionsSortedBySize() {
    // we'll sort the regions in reverse
    SortedMap<Long, HRegion> sortedRegions = new TreeMap<Long, HRegion>(
        new Comparator<Long>() {
          public int compare(Long a, Long b) {
            return -1 * a.compareTo(b);
          }
        });
    // Copy over all regions. Regions are sorted by size with biggest first.
    for (HRegion region : this.onlineRegions.values()) {
      sortedRegions.put(Long.valueOf(region.memstoreSize.get()), region);
    }
    return sortedRegions;
  }

  @Override
  public HRegion getFromOnlineRegions(final String encodedRegionName) {
    HRegion r = null;
    r = this.onlineRegions.get(encodedRegionName);
    return r;
  }

  /**
   * @param regionName
   * @return HRegion for the passed binary <code>regionName</code> or null if
   *         named region is not member of the online regions.
   */
  public HRegion getOnlineRegion(final byte[] regionName) {
    return getFromOnlineRegions(HRegionInfo.encodeRegionName(regionName));
  }

  /** @return the request count */
  public AtomicInteger getRequestCount() {
    return this.requestCount;
  }

  /**
   * @return time stamp in millis of when this region server was started
   */
  public long getStartcode() {
    return this.startcode;
  }

  /** @return reference to FlushRequester */
  public FlushRequester getFlushRequester() {
    return this.cacheFlusher;
  }

  /**
   * Protected utility method for safely obtaining an HRegion handle.
   *
   * @param regionName
   *          Name of online {@link HRegion} to return
   * @return {@link HRegion} for <code>regionName</code>
   * @throws NotServingRegionException
   */
  protected HRegion getRegion(final byte[] regionName)
      throws NotServingRegionException {
    HRegion region = null;
    region = getOnlineRegion(regionName);
    if (region == null) {
      throw new NotServingRegionException("Region is not online: " +
        Bytes.toStringBinary(regionName));
    }
    return region;
  }

  /**
   * Get the top N most loaded regions this server is serving so we can tell the
   * master which regions it can reallocate if we're overloaded. TODO: actually
   * calculate which regions are most loaded. (Right now, we're just grabbing
   * the first N regions being served regardless of load.)
   */
  protected HRegionInfo[] getMostLoadedRegions() {
    ArrayList<HRegionInfo> regions = new ArrayList<HRegionInfo>();
    for (HRegion r : onlineRegions.values()) {
      if (!r.isAvailable()) {
        continue;
      }
      if (regions.size() < numRegionsToReport) {
        regions.add(r.getRegionInfo());
      } else {
        break;
      }
    }
    return regions.toArray(new HRegionInfo[regions.size()]);
  }

  /**
   * Called to verify that this server is up and running.
   *
   * @throws IOException
   */
  protected void checkOpen() throws IOException {
    if (this.stopped || this.abortRequested) {
      throw new RegionServerStoppedException("Server " + getServerName() +
        " not running" + (this.abortRequested ? ", aborting" : ""));
    }
    if (!fsOk) {
      throw new RegionServerStoppedException("File system not available");
    }
  }

  @Override
  @QosPriority(priority=HConstants.HIGH_QOS)
  public ProtocolSignature getProtocolSignature(
      String protocol, long version, int clientMethodsHashCode)
  throws IOException {
    if (protocol.equals(HRegionInterface.class.getName())) {
      return new ProtocolSignature(HRegionInterface.VERSION, null);
    }
    throw new IOException("Unknown protocol: " + protocol);
  }

  @Override
  @QosPriority(priority=HConstants.HIGH_QOS)
  public long getProtocolVersion(final String protocol, final long clientVersion)
  throws IOException {
    if (protocol.equals(HRegionInterface.class.getName())) {
      return HRegionInterface.VERSION;
    }
    throw new IOException("Unknown protocol: " + protocol);
  }

  @Override
  public Leases getLeases() {
    return leases;
  }

  /**
   * @return Return the rootDir.
   */
  protected Path getRootDir() {
    return rootDir;
  }

  /**
   * @return Return the fs.
   */
  public FileSystem getFileSystem() {
    return fs;
  }

  /**
   * @return This servers {@link HServerInfo}
   */
  // TODO: Deprecate and do getServerName instead.
  public HServerInfo getServerInfo() {
    try {
      return getHServerInfo();
    } catch (IOException e) {
      e.printStackTrace();
    }
    return null;
  }

  @Override
  public void mutateRow(byte[] regionName, RowMutations rm)
      throws IOException {
    checkOpen();
    if (regionName == null) {
      throw new IOException("Invalid arguments to mutateRow " +
      "regionName is null");
    }
    requestCount.incrementAndGet();
    try {
      HRegion region = getRegion(regionName);
      if (!region.getRegionInfo().isMetaTable()) {
        this.cacheFlusher.reclaimMemStoreMemory();
      }
      region.mutateRow(rm);
    } catch (IOException e) {
      checkFileSystem();
      throw e;
    }
  }

  @Override
  public Result append(byte[] regionName, Append append)
  throws IOException {
    checkOpen();
    if (regionName == null) {
      throw new IOException("Invalid arguments to increment " +
      "regionName is null");
    }
    requestCount.incrementAndGet();
    try {
      HRegion region = getRegion(regionName);
      Integer lock = getLockFromId(append.getLockId());
      Append appVal = append;
      Result resVal;
      if (region.getCoprocessorHost() != null) {
        resVal = region.getCoprocessorHost().preAppend(appVal);
        if (resVal != null) {
          return resVal;
        }
      }
      resVal = region.append(appVal, lock, append.getWriteToWAL());
      if (region.getCoprocessorHost() != null) {
        region.getCoprocessorHost().postAppend(appVal, resVal);
      }
      return resVal;
    } catch (IOException e) {
      checkFileSystem();
      throw e;
    }
  }

  @Override
  public Result increment(byte[] regionName, Increment increment)
  throws IOException {
    checkOpen();
    if (regionName == null) {
      throw new IOException("Invalid arguments to increment " +
      "regionName is null");
    }
    requestCount.incrementAndGet();
    try {
      HRegion region = getRegion(regionName);
      Integer lock = getLockFromId(increment.getLockId());
      Increment incVal = increment;
      Result resVal;
      if (region.getCoprocessorHost() != null) {
        resVal = region.getCoprocessorHost().preIncrement(incVal);
        if (resVal != null) {
          return resVal;
        }
      }
      resVal = region.increment(incVal, lock,
          increment.getWriteToWAL());
      if (region.getCoprocessorHost() != null) {
        resVal = region.getCoprocessorHost().postIncrement(incVal, resVal);
      }
      return resVal;
    } catch (IOException e) {
      checkFileSystem();
      throw e;
    }
  }

  /** {@inheritDoc} */
  public long incrementColumnValue(byte[] regionName, byte[] row,
      byte[] family, byte[] qualifier, long amount, boolean writeToWAL)
      throws IOException {
    checkOpen();

    if (regionName == null) {
      throw new IOException("Invalid arguments to incrementColumnValue "
          + "regionName is null");
    }
    requestCount.incrementAndGet();
    try {
      HRegion region = getRegion(regionName);
      if (region.getCoprocessorHost() != null) {
        Long amountVal = region.getCoprocessorHost().preIncrementColumnValue(row,
          family, qualifier, amount, writeToWAL);
        if (amountVal != null) {
          return amountVal.longValue();
        }
      }
      long retval = region.incrementColumnValue(row, family, qualifier, amount,
        writeToWAL);
      if (region.getCoprocessorHost() != null) {
        retval = region.getCoprocessorHost().postIncrementColumnValue(row,
          family, qualifier, amount, writeToWAL, retval);
      }
      return retval;
    } catch (IOException e) {
      checkFileSystem();
      throw e;
    }
  }

  /** {@inheritDoc}
   * @deprecated Use {@link #getServerName()} instead.
   */
  @Override
  @QosPriority(priority=HConstants.HIGH_QOS)
  public HServerInfo getHServerInfo() throws IOException {
    checkOpen();
    return new HServerInfo(new HServerAddress(this.isa),
      this.startcode, this.webuiport);
  }

  @SuppressWarnings("unchecked")
  @Override
  public <R> MultiResponse multi(MultiAction<R> multi) throws IOException {
    checkOpen();
    MultiResponse response = new MultiResponse();
    for (Map.Entry<byte[], List<Action<R>>> e : multi.actions.entrySet()) {
      byte[] regionName = e.getKey();
      List<Action<R>> actionsForRegion = e.getValue();
      // sort based on the row id - this helps in the case where we reach the
      // end of a region, so that we don't have to try the rest of the
      // actions in the list.
      Collections.sort(actionsForRegion);
      Row action;
      List<Action<R>> mutations = new ArrayList<Action<R>>();
      for (Action<R> a : actionsForRegion) {
        action = a.getAction();
        int originalIndex = a.getOriginalIndex();

        try {
          if (action instanceof Delete || action instanceof Put) {
            mutations.add(a); 
          } else if (action instanceof Get) {
            response.add(regionName, originalIndex,
                get(regionName, (Get)action));
          } else if (action instanceof Exec) {
            ExecResult result = execCoprocessor(regionName, (Exec)action);
            response.add(regionName, new Pair<Integer, Object>(
                a.getOriginalIndex(), result.getValue()
            ));
          } else if (action instanceof Increment) {
            response.add(regionName, originalIndex,
                increment(regionName, (Increment)action));
          } else if (action instanceof Append) {
            response.add(regionName, originalIndex,
                append(regionName, (Append)action));
          } else if (action instanceof RowMutations) {
            mutateRow(regionName, (RowMutations)action);
            response.add(regionName, originalIndex, new Result());
          } else {
            LOG.debug("Error: invalid Action, row must be a Get, Delete, " +
                "Put, Exec, Increment, or Append.");
            throw new DoNotRetryIOException("Invalid Action, row must be a " +
                "Get, Delete, Put, Exec, Increment, or Append.");
          }
        } catch (IOException ex) {
          response.add(regionName, originalIndex, ex);
        }
      }

      // We do the puts with result.put so we can get the batching efficiency
      // we so need. All this data munging doesn't seem great, but at least
      // we arent copying bytes or anything.
      if (!mutations.isEmpty()) {
        try {
          HRegion region = getRegion(regionName);

          if (!region.getRegionInfo().isMetaTable()) {
            this.cacheFlusher.reclaimMemStoreMemory();
          }

          List<Pair<Mutation,Integer>> mutationsWithLocks =
              Lists.newArrayListWithCapacity(mutations.size());
          for (Action<R> a : mutations) {
            Mutation m = (Mutation) a.getAction();

            Integer lock;
            try {
              lock = getLockFromId(m.getLockId());
            } catch (UnknownRowLockException ex) {
              response.add(regionName, a.getOriginalIndex(), ex);
              continue;
            }
            mutationsWithLocks.add(new Pair<Mutation, Integer>(m, lock));
          }

          this.requestCount.addAndGet(mutations.size());

          OperationStatus[] codes =
              region.batchMutate(mutationsWithLocks.toArray(new Pair[]{}));

          for( int i = 0 ; i < codes.length ; i++) {
            OperationStatus code = codes[i];

            Action<R> theAction = mutations.get(i);
            Object result = null;

            if (code.getOperationStatusCode() == OperationStatusCode.SUCCESS) {
              result = new Result();
            } else if (code.getOperationStatusCode()
                == OperationStatusCode.SANITY_CHECK_FAILURE) {
              // Don't send a FailedSanityCheckException as older clients will not know about
              // that class being a subclass of DoNotRetryIOException
              // and will retry mutations that will never succeed.
              result = new DoNotRetryIOException(code.getExceptionMsg());
            } else if (code.getOperationStatusCode() == OperationStatusCode.BAD_FAMILY) {
              result = new NoSuchColumnFamilyException(code.getExceptionMsg());
            }
            // FAILURE && NOT_RUN becomes null, aka: need to run again.

            response.add(regionName, theAction.getOriginalIndex(), result);
          }
        } catch (IOException ioe) {
          // fail all the puts with the ioe in question.
          for (Action<R> a: mutations) {
            response.add(regionName, a.getOriginalIndex(), ioe);
          }
        }
      }
    }
    return response;
  }

  /**
   * Executes a single {@link org.apache.hadoop.hbase.ipc.CoprocessorProtocol}
   * method using the registered protocol handlers.
   * {@link CoprocessorProtocol} implementations must be registered per-region
   * via the
   * {@link org.apache.hadoop.hbase.regionserver.HRegion#registerProtocol(Class, org.apache.hadoop.hbase.ipc.CoprocessorProtocol)}
   * method before they are available.
   *
   * @param regionName name of the region against which the invocation is executed
   * @param call an {@code Exec} instance identifying the protocol, method name,
   *     and parameters for the method invocation
   * @return an {@code ExecResult} instance containing the region name of the
   *     invocation and the return value
   * @throws IOException if no registered protocol handler is found or an error
   *     occurs during the invocation
   * @see org.apache.hadoop.hbase.regionserver.HRegion#registerProtocol(Class, org.apache.hadoop.hbase.ipc.CoprocessorProtocol)
   */
  @Override
  public ExecResult execCoprocessor(byte[] regionName, Exec call)
      throws IOException {
    checkOpen();
    requestCount.incrementAndGet();
    try {
      HRegion region = getRegion(regionName);
      return region.exec(call);
    } catch (Throwable t) {
      throw convertThrowableToIOE(cleanup(t));
    }
  }

  public String toString() {
    return getServerName().toString();
  }

  /**
   * Interval at which threads should run
   *
   * @return the interval
   */
  public int getThreadWakeFrequency() {
    return threadWakeFrequency;
  }

  @Override
  public ZooKeeperWatcher getZooKeeper() {
    return zooKeeper;
  }

  @Override
  public ServerName getServerName() {
    // Our servername could change after we talk to the master.
    return this.serverNameFromMasterPOV == null?
      new ServerName(this.isa.getHostName(), this.isa.getPort(), this.startcode):
        this.serverNameFromMasterPOV;
  }

  @Override
  public CompactionRequestor getCompactionRequester() {
    return this.compactSplitThread;
  }

  public ZooKeeperWatcher getZooKeeperWatcher() {
    return this.zooKeeper;
  }


  public ConcurrentSkipListMap<byte[], Boolean> getRegionsInTransitionInRS() {
    return this.regionsInTransitionInRS;
  }

  public ExecutorService getExecutorService() {
    return service;
  }

  //
  // Main program and support routines
  //

  /**
   * Load the replication service objects, if any
   */
  static private void createNewReplicationInstance(Configuration conf,
    HRegionServer server, FileSystem fs, Path logDir, Path oldLogDir) throws IOException{

    // If replication is not enabled, then return immediately.
    if (!conf.getBoolean(HConstants.REPLICATION_ENABLE_KEY, false)) {
      return;
    }

    // read in the name of the source replication class from the config file.
    String sourceClassname = conf.get(HConstants.REPLICATION_SOURCE_SERVICE_CLASSNAME,
                               HConstants.REPLICATION_SERVICE_CLASSNAME_DEFAULT);

    // read in the name of the sink replication class from the config file.
    String sinkClassname = conf.get(HConstants.REPLICATION_SINK_SERVICE_CLASSNAME,
                             HConstants.REPLICATION_SERVICE_CLASSNAME_DEFAULT);

    // If both the sink and the source class names are the same, then instantiate
    // only one object.
    if (sourceClassname.equals(sinkClassname)) {
      server.replicationSourceHandler = (ReplicationSourceService)
                                         newReplicationInstance(sourceClassname,
                                         conf, server, fs, logDir, oldLogDir);
      server.replicationSinkHandler = (ReplicationSinkService)
                                         server.replicationSourceHandler;
    }
    else {
      server.replicationSourceHandler = (ReplicationSourceService)
                                         newReplicationInstance(sourceClassname,
                                         conf, server, fs, logDir, oldLogDir);
      server.replicationSinkHandler = (ReplicationSinkService)
                                         newReplicationInstance(sinkClassname,
                                         conf, server, fs, logDir, oldLogDir);
    }
  }

  static private ReplicationService newReplicationInstance(String classname,
    Configuration conf, HRegionServer server, FileSystem fs, Path logDir,
    Path oldLogDir) throws IOException{

    Class<?> clazz = null;
    try {
      ClassLoader classLoader = Thread.currentThread().getContextClassLoader();
      clazz = Class.forName(classname, true, classLoader);
    } catch (java.lang.ClassNotFoundException nfe) {
      throw new IOException("Cound not find class for " + classname);
    }

    // create an instance of the replication object.
    ReplicationService service = (ReplicationService)
                              ReflectionUtils.newInstance(clazz, conf);
    service.initialize(server, fs, logDir, oldLogDir);
    return service;
  }

  /**
   * @param hrs
   * @return Thread the RegionServer is running in correctly named.
   * @throws IOException
   */
  public static Thread startRegionServer(final HRegionServer hrs)
      throws IOException {
    return startRegionServer(hrs, "regionserver" + hrs.isa.getPort());
  }

  /**
   * @param hrs
   * @param name
   * @return Thread the RegionServer is running in correctly named.
   * @throws IOException
   */
  public static Thread startRegionServer(final HRegionServer hrs,
      final String name) throws IOException {
    Thread t = new Thread(hrs);
    t.setName(name);
    t.start();
    // Install shutdown hook that will catch signals and run an orderly shutdown
    // of the hrs.
    ShutdownHook.install(hrs.getConfiguration(), FileSystem.get(hrs
        .getConfiguration()), hrs, t);
    return t;
  }

  /**
   * Utility for constructing an instance of the passed HRegionServer class.
   *
   * @param regionServerClass
   * @param conf2
   * @return HRegionServer instance.
   */
  public static HRegionServer constructRegionServer(
      Class<? extends HRegionServer> regionServerClass,
      final Configuration conf2) {
    try {
      Constructor<? extends HRegionServer> c = regionServerClass
          .getConstructor(Configuration.class);
      return c.newInstance(conf2);
    } catch (Exception e) {
      throw new RuntimeException("Failed construction of " + "Regionserver: "
          + regionServerClass.toString(), e);
    }
  }

  @Override
  @QosPriority(priority=HConstants.REPLICATION_QOS)
  public void replicateLogEntries(final HLog.Entry[] entries)
  throws IOException {
    checkOpen();
    if (this.replicationSinkHandler == null) return;
    this.replicationSinkHandler.replicateLogEntries(entries);
  }

  /**
   * @see org.apache.hadoop.hbase.regionserver.HRegionServerCommandLine
   */
  public static void main(String[] args) throws Exception {
	VersionInfo.logVersion();
    Configuration conf = HBaseConfiguration.create();
    @SuppressWarnings("unchecked")
    Class<? extends HRegionServer> regionServerClass = (Class<? extends HRegionServer>) conf
        .getClass(HConstants.REGION_SERVER_IMPL, HRegionServer.class);

    new HRegionServerCommandLine(regionServerClass).doMain(args);
  }

  @Override
  public List<BlockCacheColumnFamilySummary> getBlockCacheColumnFamilySummaries() throws IOException {
    BlockCache c = new CacheConfig(this.conf).getBlockCache();
    return c.getBlockCacheColumnFamilySummaries(this.conf);
  }

  @Override
  public byte[][] rollHLogWriter() throws IOException, FailedLogCloseException {
    HLog wal = this.getWAL();
    return wal.rollWriter(true);
  }

  /**
   * Gets the online regions of the specified table.
   * This method looks at the in-memory onlineRegions.  It does not go to <code>.META.</code>.
   * Only returns <em>online</em> regions.  If a region on this table has been
   * closed during a disable, etc., it will not be included in the returned list.
   * So, the returned list may not necessarily be ALL regions in this table, its
   * all the ONLINE regions in the table.
   * @param tableName
   * @return Online regions from <code>tableName</code>
   */
   public List<HRegion> getOnlineRegions(byte[] tableName) {
     List<HRegion> tableRegions = new ArrayList<HRegion>();
     synchronized (this.onlineRegions) {
       for (HRegion region: this.onlineRegions.values()) {
         HRegionInfo regionInfo = region.getRegionInfo();
         if(Bytes.equals(regionInfo.getTableName(), tableName)) {
           tableRegions.add(region);
         }
       }
     }
     return tableRegions;
   }

  // used by org/apache/hbase/tmpl/regionserver/RSStatusTmpl.jamon (HBASE-4070).
  public String[] getCoprocessors() {
    HServerLoad hsl = buildServerLoad();
    return hsl == null? null: hsl.getCoprocessors();
  }

  /**
   * Register bean with platform management server
   */
  @SuppressWarnings("deprecation")
  void registerMBean() {
    MXBeanImpl mxBeanInfo = MXBeanImpl.init(this);
    mxBean = MBeanUtil.registerMBean("RegionServer", "RegionServer",
        mxBeanInfo);
    LOG.info("Registered RegionServer MXBean");
  }

  /**
   * Get the current compaction state of the region.
   *
   * @param regionName the name of the region to check compaction statte.
   * @return the compaction state name.
   * @throws IOException exception
   */
  public String getCompactionState(final byte[] regionName) throws IOException {
      checkOpen();
      requestCount.incrementAndGet();
      HRegion region = getRegion(regionName);
      HRegionInfo info = region.getRegionInfo();
      return CompactionRequest.getCompactionState(info.getRegionId()).name();
  }

  public long getResponseQueueSize(){
    if (server != null) {
      return server.getResponseQueueSize();
    }
    return 0;
  }
  
  private void createDummyRegionForSecurity() throws IOException {
    HTableDescriptor desc = new HTableDescriptor("dummy");
    HRegionInfo hri = new HRegionInfo(desc.getName(), Bytes.toBytes("AAA"), Bytes.toBytes("ZZZ"));
    String dummyPath = this.conf.get(HConstants.HBASE_DIR) + "/.dummyregion/"
        + this.getServerName();
    this.dummyForSecurity = new HRegion(new Path(dummyPath), null, this.fs, this.conf, hri, desc,
        this);
  }
}<|MERGE_RESOLUTION|>--- conflicted
+++ resolved
@@ -1591,11 +1591,6 @@
     this.splitLogWorker = new SplitLogWorker(this.zooKeeper,
         this.getConfiguration(), this.getServerName().toString());
     splitLogWorker.start();
-<<<<<<< HEAD
-    //Open the dummy region for security
-=======
-    
->>>>>>> 5aa579be
     this.dummyForSecurity.openHRegion(null);
    
   }
